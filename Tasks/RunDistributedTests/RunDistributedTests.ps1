--- conflicted
+++ resolved
@@ -14,13 +14,8 @@
     [string]$testSelection,
     [string]$testPlan,
     [string]$testSuite,
-<<<<<<< HEAD
-    [string]$testConfiguration
-=======
     [string]$testConfiguration,
     [string]$customSlicingEnabled
-
->>>>>>> 58146aca
 )
 
 Function CmdletHasMember($memberName) {
@@ -74,34 +69,30 @@
     }    
 }
 
+$testMachinesGroupName=$testMachineGroup
+if ([string]::Equals($env:UseDtaV2Agent, "true", [System.StringComparison]::OrdinalIgnoreCase)) {
+    # dtav2://env/TestProject/_apis/testrig/<name>
+    $testMachinesGroupName=[string]::Format("dtav2://env/{0}/_apis/testrig/{1}", $env:SYSTEM_TEAMPROJECT, $testMachineGroup.ToLowerInvariant())
+}
+
+Write-Verbose "Test Machines Group Name = $testMachinesGroupName"
+
 $testPlanId = 0
 if([int]::TryParse($testPlan, [ref]$testPlanId)){}
 
 $testConfigurationId = 0
 if([int]::TryParse($testConfiguration, [ref]$testConfigurationId)){}
-<<<<<<< HEAD
- 
-$testMachinesGroupName=$testMachineGroup
-if ([string]::Equals($env:UseDtaV2Agent, "true")) {
-    # dtav2://env/TestProject/_apis/testrig/<name>
-    $testMachinesGroupName=[string]::Format("dtav2://env/{0}/_apis/testrig/{1}", $env:SYSTEM_TEAMPROJECT, $testMachineGroup.ToLowerInvariant())
-}
-
-Write-Verbose "Test Machines Group Name = $testMachinesGroupName"
-if([string]::Equals($testSelection, "testPlan"))
-=======
 
 $customSlicingEnabledFlag = $false
 if([bool]::TryParse($customSlicingEnabled, [ref]$customSlicingEnabledFlag)){} 
- 
+
 if([string]::Equals($testSelection, "testPlan")) 
->>>>>>> 58146aca
 {
     if($checkCustomSlicingEnabledMemberExists)
     {
         Write-Verbose "Invoking Run Distributed Tests with Register Environment support"
 
-        Invoke-RunDistributedTests -TestMachineGroup $testMachineGroup -SourceFilter $sourcefilters -TestCaseFilter $testFilterCriteria -RunSettingsPath $runSettingsFile -Platform $platform -Configuration $configuration -CodeCoverageEnabled $codeCoverageEnabled -TestRunParams $overrideRunParams -TestDropLocation $dropLocation -Connection $connection -TestConfiguration $testConfigurations -AutMachineGroup $autMachineGroup -UnregisterTestAgentScriptLocation $unregisterTestAgentScriptLocation -TestRunTitle $testRunTitle -TestSelection $testSelection -TestPlan $testPlanId -TestSuites $testSuites -TestConfig $testConfigurationId -TaskContext $distributedTaskContext -CheckTestAgentCompatScriptLocation $checkTaCompatScriptLocation -CustomSlicingEnabled $customSlicingEnabledFlag
+        Invoke-RunDistributedTests -TestMachineGroup $testMachinesGroupName -SourceFilter $sourcefilters -TestCaseFilter $testFilterCriteria -RunSettingsPath $runSettingsFile -Platform $platform -Configuration $configuration -CodeCoverageEnabled $codeCoverageEnabled -TestRunParams $overrideRunParams -TestDropLocation $dropLocation -Connection $connection -TestConfiguration $testConfigurations -AutMachineGroup $autMachineGroup -UnregisterTestAgentScriptLocation $unregisterTestAgentScriptLocation -TestRunTitle $testRunTitle -TestSelection $testSelection -TestPlan $testPlanId -TestSuites $testSuites -TestConfig $testConfigurationId -TaskContext $distributedTaskContext -CheckTestAgentCompatScriptLocation $checkTaCompatScriptLocation -CustomSlicingEnabled $customSlicingEnabledFlag
     }
     elseif($checkTestAgentCompatScriptLocationMemberExists)
     {
@@ -134,11 +125,7 @@
     {
         Write-Verbose "Invoking Run Distributed Tests with Register Environment support"
         
-<<<<<<< HEAD
-        Invoke-RunDistributedTests -TestMachineGroup $testMachinesGroupName -SourceFilter $sourcefilters -TestCaseFilter $testFilterCriteria -RunSettingsPath $runSettingsFile -Platform $platform -Configuration $configuration -CodeCoverageEnabled $codeCoverageEnabled -TestRunParams $overrideRunParams -TestDropLocation $dropLocation -Connection $connection -TestConfiguration $testConfigurations -AutMachineGroup $autMachineGroup -UnregisterTestAgentScriptLocation $unregisterTestAgentScriptLocation -TestRunTitle $testRunTitle -TaskContext $distributedTaskContext
-=======
-        Invoke-RunDistributedTests -TestMachineGroup $testMachineGroup -SourceFilter $sourcefilters -TestCaseFilter $testFilterCriteria -RunSettingsPath $runSettingsFile -Platform $platform -Configuration $configuration -CodeCoverageEnabled $codeCoverageEnabled -TestRunParams $overrideRunParams -TestDropLocation $dropLocation -Connection $connection -TestConfiguration $testConfigurations -AutMachineGroup $autMachineGroup -UnregisterTestAgentScriptLocation $unregisterTestAgentScriptLocation -TestRunTitle $testRunTitle -TaskContext $distributedTaskContext -CustomSlicingEnabled $customSlicingEnabledFlag
->>>>>>> 58146aca
+        Invoke-RunDistributedTests -TestMachineGroup $testMachinesGroupName -SourceFilter $sourcefilters -TestCaseFilter $testFilterCriteria -RunSettingsPath $runSettingsFile -Platform $platform -Configuration $configuration -CodeCoverageEnabled $codeCoverageEnabled -TestRunParams $overrideRunParams -TestDropLocation $dropLocation -Connection $connection -TestConfiguration $testConfigurations -AutMachineGroup $autMachineGroup -UnregisterTestAgentScriptLocation $unregisterTestAgentScriptLocation -TestRunTitle $testRunTitle -TaskContext $distributedTaskContext -CustomSlicingEnabled $customSlicingEnabledFlag
     }
     else
     {
@@ -146,22 +133,18 @@
         {
             Write-Warning "Update the build agent to run tests with uniform distribution. If you are using hosted agent there are chances that it is still not updated, so retry using your own agent."
         }
+
         if($taskContextMemberExists)
         {
             Write-Verbose "Invoking Run Distributed Tests with Register Environment support"
         
-            Invoke-RunDistributedTests -TestMachineGroup $testMachineGroup -SourceFilter $sourcefilters -TestCaseFilter $testFilterCriteria -RunSettingsPath $runSettingsFile -Platform $platform -Configuration $configuration -CodeCoverageEnabled $codeCoverageEnabled -TestRunParams $overrideRunParams -TestDropLocation $dropLocation -Connection $connection -TestConfiguration $testConfigurations -AutMachineGroup $autMachineGroup -UnregisterTestAgentScriptLocation $unregisterTestAgentScriptLocation -TestRunTitle $testRunTitle -TaskContext $distributedTaskContext
+            Invoke-RunDistributedTests -TestMachineGroup $testMachinesGroupName -SourceFilter $sourcefilters -TestCaseFilter $testFilterCriteria -RunSettingsPath $runSettingsFile -Platform $platform -Configuration $configuration -CodeCoverageEnabled $codeCoverageEnabled -TestRunParams $overrideRunParams -TestDropLocation $dropLocation -Connection $connection -TestConfiguration $testConfigurations -AutMachineGroup $autMachineGroup -UnregisterTestAgentScriptLocation $unregisterTestAgentScriptLocation -TestRunTitle $testRunTitle -TaskContext $distributedTaskContext
         }
         else
         {
             Write-Verbose "Invoking Run Distributed Tests with Machng Group Confg"
         
-<<<<<<< HEAD
-        Invoke-RunDistributedTests -TestMachineGroup $testMachinesGroupName -SourceFilter $sourcefilters -TestCaseFilter $testFilterCriteria -RunSettingsPath $runSettingsFile -Platform $platform -Configuration $configuration -CodeCoverageEnabled $codeCoverageEnabled -TestRunParams $overrideRunParams -TestDropLocation $dropLocation -Connection $connection -TestConfiguration $testConfigurations -AutMachineGroup $autMachineGroup -UnregisterTestAgentScriptLocation $unregisterTestAgentScriptLocation -TestRunTitle $testRunTitle
-=======
-            Invoke-RunDistributedTests -TestMachineGroup $testMachineGroup -SourceFilter $sourcefilters -TestCaseFilter $testFilterCriteria -RunSettingsPath $runSettingsFile -Platform $platform -Configuration $configuration -CodeCoverageEnabled $codeCoverageEnabled -TestRunParams $overrideRunParams -TestDropLocation $dropLocation -Connection $connection -TestConfiguration $testConfigurations -AutMachineGroup $autMachineGroup -UnregisterTestAgentScriptLocation $unregisterTestAgentScriptLocation -TestRunTitle $testRunTitle
+            Invoke-RunDistributedTests -TestMachineGroup $testMachinesGroupName -SourceFilter $sourcefilters -TestCaseFilter $testFilterCriteria -RunSettingsPath $runSettingsFile -Platform $platform -Configuration $configuration -CodeCoverageEnabled $codeCoverageEnabled -TestRunParams $overrideRunParams -TestDropLocation $dropLocation -Connection $connection -TestConfiguration $testConfigurations -AutMachineGroup $autMachineGroup -UnregisterTestAgentScriptLocation $unregisterTestAgentScriptLocation -TestRunTitle $testRunTitle
         }
->>>>>>> 58146aca
     }
-    
 }