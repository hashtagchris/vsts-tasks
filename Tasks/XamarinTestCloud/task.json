--- conflicted
+++ resolved
@@ -13,11 +13,7 @@
     "version": {
         "Major": 1,
         "Minor": 0,
-<<<<<<< HEAD
-        "Patch": 28
-=======
         "Patch": 30
->>>>>>> 5414a5ba
     },
     "demands": [],
     "minimumAgentVersion": "1.83.0",
