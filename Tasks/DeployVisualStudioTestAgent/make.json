--- conflicted
+++ resolved
@@ -2,11 +2,7 @@
      "externals": {
          "archivePackages": [
             {
-<<<<<<< HEAD
                 "url": "https://testexecution.blob.core.windows.net/testplatformdeployment/3808268/TestPlatform.Deployment.zip",
-=======
-                "url": "https://testexecution.blob.core.windows.net/testplatformdeployment/3789358/TestPlatform.Deployment.zip",
->>>>>>> c17141f8
                 "dest": "./"
             }
         ],
