--- conflicted
+++ resolved
@@ -7,13 +7,8 @@
             }
         ],
         "files": [
-<<<<<<< HEAD
-            {                
+            {          
                 "url": "https://testexecution.blob.core.windows.net/testexecution/3673529/TestExecution.zip",
-=======
-            {
-                "url": "https://testexecution.blob.core.windows.net/testexecution/3666244/TestExecution.zip",
->>>>>>> b3d30d76
                 "dest": "./TestExecution.zip"
             }
         ],
