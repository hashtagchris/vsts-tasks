/// <reference path="../../definitions/node.d.ts"/>
/// <reference path="../../definitions/Q.d.ts" />
/// <reference path="../../definitions/vsts-task-lib.d.ts" />
/// <reference path="../../definitions/nuget-task-common.d.ts" />

import * as path from "path";
import * as Q  from "q";
import * as tl from "vsts-task-lib/task";

import * as auth from "nuget-task-common/Authentication";
import INuGetCommandOptions from "nuget-task-common/INuGetCommandOptions";
import locationHelpers = require("nuget-task-common/LocationHelpers");
import {NuGetConfigHelper} from "nuget-task-common/NuGetConfigHelper";
import * as ngToolRunner from "nuget-task-common/NuGetToolRunner";
import * as nutil from "nuget-task-common/Utility";

class PublishOptions implements INuGetCommandOptions {
    constructor(
        public nuGetPath: string,
        public feedUri: string,
        public apiKey: string,
        public configFile: string,
        public verbosity: string,
        public extraArgs: string,
        public environment: ngToolRunner.NuGetEnvironmentSettings
    ) { }
}

async function main(): Promise<void> {
    let buildIdentityDisplayName: string = null;
    let buildIdentityAccount: string = null;
    try {

        tl.setResourcePath(path.join(__dirname, "task.json"));

        // read inputs
        let searchPattern = tl.getPathInput("searchPattern", true, false);
        let filesList = nutil.resolveFilterSpec(
            searchPattern,
            tl.getVariable("System.DefaultWorkingDirectory") || process.cwd());
        filesList.forEach(packageFile => {
            if (!tl.stats(packageFile).isFile()) {
                throw new Error(tl.loc("NotARegularFile", packageFile));
            }
        });

        let connectedServiceName = tl.getInput("connectedServiceName");
        let internalFeedUri = tl.getInput("feedName");
        let nuGetAdditionalArgs = tl.getInput("nuGetAdditionalArgs");
        let verbosity = tl.getInput("verbosity");

        let nuGetFeedType = tl.getInput("nuGetFeedType") || "external";
        // make sure the feed type is an expected one
        let normalizedNuGetFeedType
            = ["internal", "external"].find(x => nuGetFeedType.toUpperCase() === x.toUpperCase());
        if (!normalizedNuGetFeedType) {
            throw new Error(tl.loc("UnknownFeedType", nuGetFeedType));
        }

        nuGetFeedType = normalizedNuGetFeedType;

        // due to a bug where we accidentally allowed nuGetPath to be surrounded by quotes before,
        // locateNuGetExe() will strip them and check for existence there.
<<<<<<< HEAD
        var nuGetPath = tl.getPathInput('nuGetPath', false, false);
        var nugetVersion = tl.getInput('nuGetversion');
        var userNuGetProvided = false;
        if (tl.filePathSupplied('nuGetPath')) {
            userNuGetProvided = true;
            if (nugetVersion !== "external")
            {
                // For back compat, if a path has already been specified then use it.
                // However, warn the user in the build of this behavior.
                tl.warning(tl.loc("Warning_ConflictingNuGetPreference"));
            }
        }
        else {
            nuGetPath = nutil.getBundledNuGetLocation(nugetVersion);
=======
        let userNuGetPath = tl.getPathInput("nuGetPath", false, false);
        if (!tl.filePathSupplied("nuGetPath")) {
            userNuGetPath = null;
>>>>>>> 9142765d
        }

        let serviceUri = tl.getEndpointUrl("SYSTEMVSSCONNECTION", false);

<<<<<<< HEAD
        //find nuget location to use
        var nuGetPathToUse = ngToolRunner.locateNuGetExe(nuGetPath);
        var credProviderPath = ngToolRunner.locateCredentialProvider();
=======
        // find nuget location to use
        let nuGetPathToUse = ngToolRunner.locateNuGetExe(userNuGetPath);
        let credProviderPath = ngToolRunner.locateCredentialProvider();
>>>>>>> 9142765d

        const quirks = await ngToolRunner.getNuGetQuirksAsync(nuGetPathToUse);

        // clauses ordered in this way to avoid short-circuit evaluation, so the debug info printed by the functions
        // is unconditionally displayed
        const useCredProvider = ngToolRunner.isCredentialProviderEnabled(quirks) && credProviderPath;
        const useCredConfig = ngToolRunner.isCredentialConfigEnabled(quirks) && !useCredProvider;

        let accessToken = auth.getSystemAccessToken();
        let urlPrefixes = await locationHelpers.assumeNuGetUriPrefixes(serviceUri);
        tl.debug(`discovered URL prefixes: ${urlPrefixes}`);

        // Note to readers: This variable will be going away once we have a fix for the location service for
        // customers behind proxies
        let testPrefixes = tl.getVariable("NuGetTasks.ExtraUrlPrefixesForTesting");
        if (testPrefixes) {
            urlPrefixes = urlPrefixes.concat(testPrefixes.split(";"));
            tl.debug(`all URL prefixes: ${urlPrefixes}`);
        }

        const authInfo = new auth.NuGetAuthInfo(urlPrefixes, accessToken);
        let environmentSettings: ngToolRunner.NuGetEnvironmentSettings = {
            authInfo: authInfo,
<<<<<<< HEAD
            credProviderFolder: credProviderDir,
            extensionsDisabled: !userNuGetProvided
        }

        var configFile = null;
        var apiKey: string;
        var feedUri: string;
        var credCleanup = () => { return };
        if (nuGetFeedType == "internal") {
            if (!ngToolRunner.isCredentialConfigEnabled()) {
                tl.debug("Not configuring credentials in nuget.config");
            }
            else if (!credProviderDir || (nuGetPath && preCredProviderNuGet)) {
                var nuGetConfigHelper = new NuGetConfigHelper(nuGetPathToUse, null, authInfo, environmentSettings);
=======
            credProviderFolder: useCredProvider ? path.dirname(credProviderPath) : null,
            extensionsDisabled: !userNuGetPath,
        };

        let configFile = null;
        let apiKey: string;
        let feedUri: string;
        let credCleanup = () => { return; };
        if (nuGetFeedType === "internal") {
            if (useCredConfig) {
                let nuGetConfigHelper = new NuGetConfigHelper(nuGetPathToUse, null, authInfo, environmentSettings);
>>>>>>> 9142765d
                nuGetConfigHelper.setSources([{ feedName: "internalFeed", feedUri: internalFeedUri }]);
                configFile = nuGetConfigHelper.tempNugetConfigPath;
                credCleanup = () => tl.rmRF(nuGetConfigHelper.tempNugetConfigPath, true);
            }

            apiKey = "VSTS";
            feedUri = internalFeedUri;
        }
        else {
            feedUri = tl.getEndpointUrl(connectedServiceName, false);
            let externalAuth = tl.getEndpointAuthorization(connectedServiceName, false);
            apiKey = externalAuth.parameters["password"];
        }

        try {
            let publishOptions = new PublishOptions(
                nuGetPathToUse,
                feedUri,
                apiKey,
                configFile,
                verbosity,
                nuGetAdditionalArgs,
                environmentSettings);

            for (const packageFile of filesList) {
                await publishPackageAsync(packageFile, publishOptions);
            }
        } finally {
            credCleanup();
        }

        tl.setResult(tl.TaskResult.Succeeded, tl.loc("PackagesPublishedSuccessfully"));

    } catch (err) {
        tl.error(err);

        if (buildIdentityDisplayName || buildIdentityAccount) {
            tl.warning(tl.loc("BuildIdentityPermissionsHint", buildIdentityDisplayName, buildIdentityAccount));
        }

        tl.setResult(tl.TaskResult.Failed, tl.loc("PackagesFailedToPublish"));
    }
}

main();

function publishPackageAsync(packageFile: string, options: PublishOptions): Q.Promise<number> {
    let nugetTool = ngToolRunner.createNuGetToolRunner(options.nuGetPath, options.environment);
    nugetTool.arg("push");

    nugetTool.arg("-NonInteractive");

    nugetTool.pathArg(packageFile);

    nugetTool.arg(["-Source", options.feedUri]);

    nugetTool.argIf(options.apiKey, ["-ApiKey", options.apiKey]);

    if (options.configFile) {
        nugetTool.arg("-ConfigFile");
        nugetTool.pathArg(options.configFile);
    }

    if (options.verbosity && options.verbosity !== "-") {
        nugetTool.arg("-Verbosity");
        nugetTool.arg(options.verbosity);
    }

    if (options.extraArgs) {
        nugetTool.argString(options.extraArgs);
    }

    return nugetTool.exec();
}<|MERGE_RESOLUTION|>--- conflicted
+++ resolved
@@ -61,11 +61,10 @@
 
         // due to a bug where we accidentally allowed nuGetPath to be surrounded by quotes before,
         // locateNuGetExe() will strip them and check for existence there.
-<<<<<<< HEAD
-        var nuGetPath = tl.getPathInput('nuGetPath', false, false);
-        var nugetVersion = tl.getInput('nuGetversion');
+        var nuGetPath = tl.getPathInput("nuGetPath", false, false);
+        var nugetVersion = tl.getInput("nuGetversion");
         var userNuGetProvided = false;
-        if (tl.filePathSupplied('nuGetPath')) {
+        if (tl.filePathSupplied("nuGetPath")) {
             userNuGetProvided = true;
             if (nugetVersion !== "external")
             {
@@ -76,24 +75,13 @@
         }
         else {
             nuGetPath = nutil.getBundledNuGetLocation(nugetVersion);
-=======
-        let userNuGetPath = tl.getPathInput("nuGetPath", false, false);
-        if (!tl.filePathSupplied("nuGetPath")) {
-            userNuGetPath = null;
->>>>>>> 9142765d
         }
 
         let serviceUri = tl.getEndpointUrl("SYSTEMVSSCONNECTION", false);
 
-<<<<<<< HEAD
         //find nuget location to use
         var nuGetPathToUse = ngToolRunner.locateNuGetExe(nuGetPath);
         var credProviderPath = ngToolRunner.locateCredentialProvider();
-=======
-        // find nuget location to use
-        let nuGetPathToUse = ngToolRunner.locateNuGetExe(userNuGetPath);
-        let credProviderPath = ngToolRunner.locateCredentialProvider();
->>>>>>> 9142765d
 
         const quirks = await ngToolRunner.getNuGetQuirksAsync(nuGetPathToUse);
 
@@ -117,8 +105,7 @@
         const authInfo = new auth.NuGetAuthInfo(urlPrefixes, accessToken);
         let environmentSettings: ngToolRunner.NuGetEnvironmentSettings = {
             authInfo: authInfo,
-<<<<<<< HEAD
-            credProviderFolder: credProviderDir,
+            credProviderFolder: useCredProvider ? path.dirname(credProviderPath) : null,
             extensionsDisabled: !userNuGetProvided
         }
 
@@ -127,24 +114,8 @@
         var feedUri: string;
         var credCleanup = () => { return };
         if (nuGetFeedType == "internal") {
-            if (!ngToolRunner.isCredentialConfigEnabled()) {
-                tl.debug("Not configuring credentials in nuget.config");
-            }
-            else if (!credProviderDir || (nuGetPath && preCredProviderNuGet)) {
+            if (useCredConfig) {
                 var nuGetConfigHelper = new NuGetConfigHelper(nuGetPathToUse, null, authInfo, environmentSettings);
-=======
-            credProviderFolder: useCredProvider ? path.dirname(credProviderPath) : null,
-            extensionsDisabled: !userNuGetPath,
-        };
-
-        let configFile = null;
-        let apiKey: string;
-        let feedUri: string;
-        let credCleanup = () => { return; };
-        if (nuGetFeedType === "internal") {
-            if (useCredConfig) {
-                let nuGetConfigHelper = new NuGetConfigHelper(nuGetPathToUse, null, authInfo, environmentSettings);
->>>>>>> 9142765d
                 nuGetConfigHelper.setSources([{ feedName: "internalFeed", feedUri: internalFeedUri }]);
                 configFile = nuGetConfigHelper.tempNugetConfigPath;
                 credCleanup = () => tl.rmRF(nuGetConfigHelper.tempNugetConfigPath, true);
