--- conflicted
+++ resolved
@@ -44,24 +44,10 @@
     var errObj = fs.createWriteStream("", {fd: fd} );
      
     try {
-<<<<<<< HEAD
-
-        var msDeployBatchFile = tl.getVariable('System.DefaultWorkingDirectory') + '\\' + 'msDeployCommand.bat';
-        var msDeployCommand = '@echo off \n';
-        msDeployCommand += '"' + msDeployPath + '" ' + msDeployCmdArgs + ' 2>error.txt\n';
-        msDeployCommand += 'if %errorlevel% neq 0 exit /b %errorlevel%';
-        tl.writeFile(msDeployBatchFile, msDeployCommand);
-        console.log(tl.loc("Runningcommand", msDeployCommand));
-        await tl.exec("cmd", ['/C', msDeployBatchFile], <any> {failOnStdErr: true});
-        tl.rmRF(msDeployBatchFile, true);
-        if(publishingProfile != null){
-        console.log(tl.loc('WebappsuccessfullypublishedatUrl0', publishingProfile.destinationAppUrl));}
-=======
         await tl.exec("msdeploy", msDeployCmdArgs, <any>{failOnStdErr: true, errStream: errObj})
         if(publishingProfile != null) {
             tl._writeLine(tl.loc('WebappsuccessfullypublishedatUrl0', publishingProfile.destinationAppUrl));
         }
->>>>>>> ca7122ec
     }
     catch (error) {
         tl.error(tl.loc('Failedtodeploywebsite'));
