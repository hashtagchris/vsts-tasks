{
    "id": "8D8EEBD8-2B94-4C97-85AF-839254CC6DA4",
    "name": "Gradle",
    "friendlyName": "Gradle",
    "description": "Build using a Gradle wrapper script",
    "helpMarkDown": "[More Information](https://go.microsoft.com/fwlink/?LinkID=613720)",
    "category": "Build",
    "visibility": [
        "Build"
    ],
    "author": "Microsoft Corporation",
    "version": {
        "Major": 1,
        "Minor": 0,
<<<<<<< HEAD
        "Patch": 67
=======
        "Patch": 69
>>>>>>> 5414a5ba
    },
    "demands": [
        "java"
    ],
    "minimumAgentVersion": "1.91.0",
    "groups": [
        {
            "name": "junitTestResults",
            "displayName": "JUnit Test Results",
            "isExpanded": true
        },
        {
            "name": "codeCoverage",
            "displayName": "Code Coverage",
            "isExpanded": true
        },
        {
            "name": "advanced",
            "displayName": "Advanced",
            "isExpanded": false
        },
        {
            "name": "CodeAnalysis",
            "displayName": "Code Analysis",
            "isExpanded": true
        }
    ],
    "inputs": [
        {
            "name": "wrapperScript",
            "type": "filePath",
            "label": "Gradle Wrapper",
            "defaultValue": "gradlew",
            "required": true,
            "helpMarkDown": "Relative path from the repository root to the Gradle Wrapper script."
        },
        {
            "name": "options",
            "type": "string",
            "label": "Options",
            "defaultValue": "",
            "required": false
        },
        {
            "name": "tasks",
            "type": "string",
            "label": "Tasks",
            "defaultValue": "build",
            "required": true
        },
        {
            "name": "cwd",
            "type": "filePath",
            "label": "Working Directory",
            "defaultValue": "",
            "required": false,
            "helpMarkDown": "Working directory in which to run the Gradle build. If not specified, the repository root directory is used.",
            "groupName": "advanced"
        },
        {
            "name": "publishJUnitResults",
            "type": "boolean",
            "label": "Publish to TFS/Team Services",
            "required": true,
            "defaultValue": "true",
            "groupName": "junitTestResults",
            "helpMarkDown": "Select this option to publish JUnit test results produced by the Gradle build to TFS/Team Services. Each test results file matching `Test Results Files` will be published as a test run in TFS/Team Services."
        },
        {
            "name": "testResultsFiles",
            "type": "filePath",
            "label": "Test Results Files",
            "defaultValue": "**/build/test-results/TEST-*.xml",
            "required": true,
            "groupName": "junitTestResults",
            "helpMarkDown": "Test results files path. Wildcards can be used. For example, `**/TEST-*.xml` for all XML files whose name starts with TEST-.",
            "visibleRule": "publishJUnitResults = true"
        },
        {
            "name": "testRunTitle",
            "type": "string",
            "label": "Test Run Title",
            "defaultValue": "",
            "required": false,
            "groupName": "junitTestResults",
            "helpMarkDown": "Provide a name for the test run.",
            "visibleRule": "publishJUnitResults = true"
        },
        {
            "name": "codeCoverageTool",
            "type": "pickList",
            "label": "Code Coverage Tool",
            "required": false,
            "groupName": "codeCoverage",
            "defaultValue": "None",
            "helpMarkDown": "Select the code coverage tool.",
            "options": {
                "None": "None",
                "Cobertura": "Cobertura",
                "JaCoCo": "JaCoCo"
            }
        },
        {
            "name": "classFilesDirectories",
            "type": "string",
            "label": "Class Files Directories",
            "defaultValue": "build/classes/main/",
            "required": true,
            "groupName": "codeCoverage",
            "helpMarkDown": "Comma-separated list of directories containing class files and archive files (JAR, WAR, etc.). Code coverage is reported for class files in these directories. Normally, classes under `build/classes/main` are searched, which is the default class directory for Gradle builds",
            "visibleRule": "codeCoverageTool = false"
        },
        {
            "name": "classFilter",
            "type": "string",
            "label": "Class Inclusion/Exclusion Filters",
            "defaultValue": "",
            "required": false,
            "groupName": "codeCoverage",
            "helpMarkDown": "Comma-separated list of filters to include or exclude classes from collecting code coverage. For example: +:com.*,+:org.*,-:my.app*.*.",
            "visibleRule": "codeCoverageTool != None"
        },
        {
            "name": "javaHomeSelection",
            "type": "radio",
            "label": "Set JAVA_HOME by",
            "required": true,
            "groupName": "advanced",
            "defaultValue": "JDKVersion",
            "helpMarkDown": "Sets JAVA_HOME either by selecting a JDK version that will be discovered during builds or by manually entering a JDK path.",
            "options": {
                "JDKVersion": "JDK Version",
                "Path": "Path"
            }
        },
        {
            "name": "jdkVersion",
            "type": "pickList",
            "label": "JDK Version",
            "required": false,
            "groupName": "advanced",
            "defaultValue": "default",
            "helpMarkDown": "Will attempt to discover the path to the selected JDK version and set JAVA_HOME accordingly.",
            "visibleRule": "javaHomeSelection = JDKVersion",
            "options": {
                "default": "default",
                "1.8": "JDK 8",
                "1.7": "JDK 7",
                "1.6": "JDK 6"
            }
        },
        {
            "name": "jdkUserInputPath",
            "type": "string",
            "label": "JDK Path",
            "required": true,
            "groupName": "advanced",
            "defaultValue": "",
            "helpMarkDown": "Sets JAVA_HOME to the given path.",
            "visibleRule": "javaHomeSelection = Path"
        },
        {
            "name": "jdkArchitecture",
            "type": "pickList",
            "label": "JDK Architecture",
            "defaultValue": "x86",
            "required": false,
            "helpMarkDown": "Optionally supply the architecture (x86, x64) of the JDK.",
            "groupName": "advanced",
            "options": {
                "x86": "x86",
                "x64": "x64"
            }
        },
        {
            "name": "gradleOpts",
            "type": "string",
            "label": "Set GRADLE_OPTS",
            "required": false,
            "groupName": "advanced",
            "defaultValue": "-Xmx1024m",
            "helpMarkDown": "Sets the GRADLE_OPTS enviroment variable, which is used to send command-line arguments to start the JVM. The xmx flag specifies the maximum memory available to the JVM."
        },
        {
            "name": "sqAnalysisEnabled",
            "type": "boolean",
            "label": "Run SonarQube Analysis",
            "required": true,
            "defaultValue": "false",
            "groupName": "CodeAnalysis",
            "helpMarkDown": "Run a [SonarQube analysis](https://go.microsoft.com/fwlink/?LinkID=708598) after executing the current goals. 'install' or 'package' goals should be executed first."
        },
        {
            "name": "sqConnectedServiceName",
            "type": "connectedService:Generic",
            "label": "SonarQube Endpoint",
            "required": true,
            "helpMarkDown": "The endpoint that specifies the SonarQube server to use",
            "groupName": "CodeAnalysis",
            "visibleRule": "sqAnalysisEnabled = true"
        },
        {
            "name": "sqProjectName",
            "type": "string",
            "label": "SonarQube Project Name",
            "required": true,
            "helpMarkDown": "The SonarQube project name, i.e. sonar.projectName.",
            "groupName": "CodeAnalysis",
            "visibleRule": "sqAnalysisEnabled = true"
        },
        {
            "name": "sqProjectKey",
            "type": "string",
            "label": "SonarQube Project Key",
            "required": true,
            "helpMarkDown": "The SonarQube project unique key, i.e. sonar.projectKey.",
            "groupName": "CodeAnalysis",
            "visibleRule": "sqAnalysisEnabled = true"
        },
        {
            "name": "sqProjectVersion",
            "type": "string",
            "label": "SonarQube Project Version",
            "required": true,
            "helpMarkDown": "The SonarQube project version, i.e. sonar.projectVersion.",
            "groupName": "CodeAnalysis",
            "visibleRule": "sqAnalysisEnabled = true"
        },
        {
            "name": "sqDbDetailsRequired",
            "type": "boolean",
            "label": "The SonarQube server version is lower than 5.2",
            "required": true,
            "defaultValue": "false",
            "groupName": "CodeAnalysis",
            "helpMarkDown": "If using a SonarQube server 5.1 or lower, you must specify the database connection details.",
            "visibleRule": "sqAnalysisEnabled = true"
        },
        {
            "name": "sqDbUrl",
            "type": "string",
            "label": "Db Connection String",
            "required": false,
            "helpMarkDown": "SonarQube server 5.1 and lower only. Enter the database connection setting (i.e. sonar.jdbc.url). For example: jdbc:jtds:sqlserver://localhost/sonar;SelectMethod=Cursor",
            "groupName": "CodeAnalysis",
            "visibleRule": "sqDbDetailsRequired = true"
        },
        {
            "name": "sqDbUsername",
            "type": "string",
            "label": "Db Username",
            "required": false,
            "helpMarkDown": "SonarQube server 5.1 and lower only. Enter the username for the database user (i.e. sonar.jdbc.username).",
            "groupName": "CodeAnalysis",
            "visibleRule": "sqDbDetailsRequired = true"
        },
        {
            "name": "sqDbPassword",
            "type": "string",
            "label": "Db User Password",
            "required": false,
            "helpMarkDown": "SonarQube server 5.1 and lower only. Enter the password for the database user i.e. sonar.jdbc.password",
            "groupName": "CodeAnalysis",
            "visibleRule": "sqDbDetailsRequired = true"
        },
        {
            "name": "sqAnalysisIncludeFullReport",
            "type": "boolean",
            "defaultValue": "true",
            "label": "Include full analysis report in the build summary (SQ 5.3+)",
            "required": false,
            "helpMarkDown": "This option will delay the build until the SonarQube analysis is completed.",
            "groupName": "CodeAnalysis",
            "visibleRule": "sqAnalysisEnabled = true"
        },
        {
            "name": "sqAnalysisBreakBuildIfQualityGateFailed",
            "type": "boolean",
            "defaultValue": "",
            "label": "Fail the build on quality gate failure (SQ 5.3+)",
            "required": false,
            "helpMarkDown": "This option is only available when using a SonarQube server 5.3 or above. It will introduce delays as the build must wait for SonarQube to complete the analysis. [More information](https://go.microsoft.com/fwlink/?LinkId=722407)",
            "groupName": "CodeAnalysis",
            "visibleRule": "sqAnalysisEnabled = true"
        },
        {
            "name": "checkstyleAnalysisEnabled",
            "type": "boolean",
            "label": "Run Checkstyle",
            "required": false,
            "defaultValue": "false",
            "groupName": "CodeAnalysis",
            "helpMarkDown": "Run the Checkstyle tool with the default Sun checks. Results are uploaded as build artifacts."
        },
        {
            "name": "findbugsAnalysisEnabled",
            "type": "boolean",
            "label": "Run FindBugs",
            "required": false,
            "defaultValue": "false",
            "groupName": "CodeAnalysis",
            "helpMarkDown": "Use the FindBugs static analysis tool to look for bugs in the code. Results are uploaded as build artifacts."
        },
        {
            "name": "pmdAnalysisEnabled",
            "type": "boolean",
            "label": "Run PMD",
            "required": false,
            "defaultValue": "false",
            "groupName": "CodeAnalysis",
            "helpMarkDown": "Use the PMD Java static analysis tool to look for bugs in the code. Results are uploaded as build artifacts."
        }
    ],
    "instanceNameFormat": "gradlew $(tasks)",
    "execution": {
        "Node": {
            "target": "gradletask.js",
            "argumentFormat": ""
        }
    },
    "messages": {
        "sqCommon_CreateTaskReport_MissingField": "Failed to create TaskReport object. Missing field: %s",
        "sqCommon_WaitingForAnalysis": "Waiting for the SonarQube server to analyse the build.",
        "sqCommon_NotWaitingForAnalysis": "Build not configured to wait for the SonarQube analysis. Detailed quality gate status will not be available.",
        "sqCommon_QualityGateStatusUnknown": "Could not detect the quality gate status or a new status has been introduced.",
        "sqCommon_InvalidResponseFromServer": "Server responded with an invalid or unexpected response format.",
        "codeAnalysis_ToolIsEnabled": "%s analysis is enabled.",
        "codeAnalysis_ToolFailed": "%s analysis failed.",
        "sqAnalysis_IncrementalMode": "Detected a PR build - running the SonarQube analysis in incremental mode",
        "sqAnalysis_BuildSummaryTitle": "SonarQube Analysis Report",
        "sqAnalysis_TaskReportInvalid": "Invalid or missing task report. Check SonarQube finished successfully.",
        "sqAnalysis_BuildSummary_LinkText": "Detailed SonarQube report",
        "sqAnalysis_BuildSummary_CannotAuthenticate": "Cannot authenticate to the SonarQube server. Check the saved endpoint details and the status of the server.",
        "sqAnalysis_AnalysisTimeout": "The analysis did not complete in the allotted time of %d seconds.",
        "sqAnalysis_IsPullRequest_SkippingBuildSummary": "Pull request build: detailed SonarQube build summary will not be available.",
        "sqAnalysis_IsPullRequest_SkippingBuildBreaker": "Pull request build: build will not be broken if quality gate fails.",
        "sqAnalysis_BuildBrokenDueToQualityGateFailure": "The SonarQube quality gate associated with this build has failed.",
        "sqAnalysis_QualityGatePassed": "The SonarQube quality gate associated with this build has passed (status %s)",
        "sqAnalysis_UnknownComparatorString": "The SonarQube build summary encountered a problem: unknown comparator '%s'",
        "sqAnalysis_NoUnitsFound": "The list of SonarQube measurement units could not be retrieved from the server.",
        "sqAnalysis_NoReportTask": "Could not find report-task.txt. Possible cause: the SonarQube analysis did not complete successfully.",
        "sqAnalysis_MultipleReportTasks": "Multiple report-task.txt files found. Choosing the first one. The build summary and the build breaker may not be accurate. Possible cause: multiple SonarQube analysis during the same build, which is not supported.",
        "codeAnalysisBuildSummaryLine_SomeViolationsSomeFiles": "%s found %d violations in %d files.",
        "codeAnalysisBuildSummaryLine_SomeViolationsOneFile": "%s found %d violations in 1 file.",
        "codeAnalysisBuildSummaryLine_OneViolationOneFile": "%s found 1 violation in 1 file.",
        "codeAnalysisBuildSummaryLine_NoViolations": "%s found no violations.",
        "codeAnalysisBuildSummaryTitle": "Code Analysis Report",
        "codeAnalysisArtifactSummaryTitle": "Code Analysis Results",
        "codeAnalysisDisabled": "Code analysis is disabled outside of the build enviroment. Could not find a value for: %s",
        "LocateJVMBasedOnVersionAndArch": "Locate JAVA_HOME for Java %s %s",
        "FailedToLocateSpecifiedJVM": "Failed to find specified JDK version. Please make sure environment variable '%s' exists and is set to the location of a corresponding JDK."
    }
}<|MERGE_RESOLUTION|>--- conflicted
+++ resolved
@@ -12,11 +12,7 @@
     "version": {
         "Major": 1,
         "Minor": 0,
-<<<<<<< HEAD
-        "Patch": 67
-=======
         "Patch": 69
->>>>>>> 5414a5ba
     },
     "demands": [
         "java"
