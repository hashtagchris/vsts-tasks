{
<<<<<<< HEAD
  "loc.friendlyName": "IIS Web App Manage On Machine Group",
  "loc.helpMarkDown": "[More Information](https://go.microsoft.com/fwlink/?linkid=839731)",
  "loc.description": "Create or update a Website and an App Pool on an IIS using machine group",
  "loc.instanceNameFormat": "Manage IIS Web App: $(WebsiteName)",
  "loc.group.displayName.website": "Website",
  "loc.group.displayName.applicationPool": "Application Pool",
  "loc.group.displayName.advanced": "Advanced",
  "loc.input.label.CreateWebsite": "Create or Update website",
  "loc.input.help.CreateWebsite": "Select the option to create a website or to update an existing website.",
=======
  "loc.friendlyName": "IIS WebApp Manage(Preview)",
  "loc.helpMarkDown": "[More Information](https://go.microsoft.com/fwlink/?linkid=839731)",
  "loc.description": "Create or update a Website, Web App, Virtual Directories, and Application Pool",
  "loc.instanceNameFormat": "Manage $(IISDeploymentType)",
  "loc.group.displayName.Website": "IIS Website",
  "loc.group.displayName.ApplicationPoolForWebsite": "IIS application pool",
  "loc.group.displayName.ApplicationPool": "IIS application pool",
  "loc.group.displayName.ApplicationPoolForApplication": "IIS application pool",
  "loc.group.displayName.Advanced": "Advanced",
  "loc.input.label.IISDeploymentType": "Configuration type",
  "loc.input.help.IISDeploymentType": "You can create or update sites, applications, virtual directories, and application pools.",
  "loc.input.label.ActionIISWebsite": "Action",
  "loc.input.help.ActionIISWebsite": "Select the appropriate action that you want to perform on an IIS website. \n\n\"Create Or Update\" will create a website or update an existing website.",
  "loc.input.label.ActionIISApplicationPool": "Action",
  "loc.input.help.ActionIISApplicationPool": "Select the appropriate action that you want to perform on an IIS Application Pool. \n\n\"Create Or Update\" will create app-pool or update an existing one.",
>>>>>>> e67cf7f7
  "loc.input.label.WebsiteName": "Website name",
  "loc.input.help.WebsiteName": "Provide the name of the IIS website to create or update.",
  "loc.input.label.WebsitePhysicalPath": "Physical path",
  "loc.input.help.WebsitePhysicalPath": "Provide the physical path where the website content will be stored. The content can reside on the local Computer, or in a remote directory, or on a network share, like C:\\Fabrikam or \\\\\\\\ContentShare\\Fabrikam.",
  "loc.input.label.WebsitePhysicalPathAuth": "Physical path authentication",
  "loc.input.help.WebsitePhysicalPathAuth": "Select the authentication mechanism that will be used to access the physical path of the website.",
  "loc.input.label.WebsiteAuthUserName": "Username",
  "loc.input.help.WebsiteAuthUserName": "Provide the user name that will be used to access the website's physical path.",
  "loc.input.label.WebsiteAuthUserPassword": "Password",
  "loc.input.help.WebsiteAuthUserPassword": "Provide the user's password that will be used to access the website's physical path.",
  "loc.input.label.AddBinding": "Add binding",
  "loc.input.help.AddBinding": "Select the option to add port binding for the website.",
  "loc.input.label.Protocol": "Protocol",
  "loc.input.help.Protocol": "Select HTTP for the website to have an HTTP binding, or select HTTPS for the website to have a Secure Sockets Layer (SSL) binding.",
  "loc.input.label.IPAddress": "IP address",
  "loc.input.help.IPAddress": "Provide an IP address that end-users can use to access this website. <br>If 'All Unassigned' is selected, then the website will respond to requests for all IP addresses on the port and for the host name, unless another website on the server has a binding on the same port but with a specific IP address.<br>",
  "loc.input.label.Port": "Port",
  "loc.input.help.Port": "Provide the port, where the Hypertext Transfer Protocol Stack (HTTP.sys) will listen to the website requests.",
  "loc.input.label.ServerNameIndication": "Server Name Indication required",
  "loc.input.help.ServerNameIndication": "Select the option to set the Server Name Indication (SNI) for the website. <br>SNI extends the SSL and TLS protocols to indicate the host name that the clients are attempting to connect to. It allows, multiple secure websites with different certificates, to use the same IP address.<br>",
  "loc.input.label.HostNameWithOutSNI": "Host name",
  "loc.input.help.HostNameWithOutSNI": "Enter a host name (or domain name) for the website. <br>If a host name is specified, then the clients must use the host name instead of the IP address to access the website.<br>",
  "loc.input.label.HostNameWithHttp": "Host name",
  "loc.input.help.HostNameWithHttp": "Enter a host name (or domain name) for the website. <br>If a host name is specified, then the clients must use the host name instead of the IP address to access the website.<br>",
  "loc.input.label.HostNameWithSNI": "Host name",
  "loc.input.help.HostNameWithSNI": "Enter a host name (or domain name) for the website. <br>If a host name is specified, then the clients must use the host name instead of the IP address to access the website.<br>",
  "loc.input.label.SSLCertThumbPrint": "SSL certificate thumbprint",
  "loc.input.help.SSLCertThumbPrint": "Provide the thumb-print of the Secure Socket Layer certificate that the website is going to use for the HTTPS communication as a 40 character long hexadecimal string. The SSL certificate should be already installed on the Computer, at Local Computer, Personal store.",
  "loc.input.label.CreateOrUpdateAppPoolForWebsite": "Create or update app pool",
  "loc.input.help.CreateOrUpdateAppPoolForWebsite": "Select the option to create or update an application pool. If checked, the website will be created in the specified app pool.",
  "loc.input.label.AppPoolNameForWebsite": "Name",
  "loc.input.help.AppPoolNameForWebsite": "Provide the name of the IIS application pool to create or update.",
  "loc.input.label.DotNetVersionForWebsite": ".NET version",
  "loc.input.help.DotNetVersionForWebsite": "Select the version of the .NET Framework that is loaded by the application pool. <br>If the applications assigned to this application pool do not contain managed code, then select the 'No Managed Code' option from the list.<br>",
  "loc.input.label.PipeLineModeForWebsite": "Managed pipeline mode",
  "loc.input.help.PipeLineModeForWebsite": "Select the managed pipeline mode that specifies how IIS processes requests for managed content. Use classic mode only when the applications in the application pool cannot run in the Integrated mode.",
  "loc.input.label.AppPoolIdentityForWebsite": "Identity",
  "loc.input.help.AppPoolIdentityForWebsite": "Configure the account under which an application pool's worker process runs. Select one of the predefined security accounts or configure a custom account.",
  "loc.input.label.AppPoolUsernameForWebsite": "Username",
  "loc.input.help.AppPoolUsernameForWebsite": "Provide the username of the custom account that you want to use.",
  "loc.input.label.AppPoolPasswordForWebsite": "Password",
  "loc.input.help.AppPoolPasswordForWebsite": "Provide the password for custom account. <br/>The best practice is to create a variable in the Build or Release definition, and mark it as 'Secret' to secure it, and then use it here, like '$(userCredentials)'. ",
  "loc.input.label.ParentWebsiteNameForVD": "Parent website name",
  "loc.input.help.ParentWebsiteNameForVD": "Provide the name of the parent Website of the virtual directory.",
  "loc.input.label.VirtualPathForVD": "Virtual path",
  "loc.input.help.VirtualPathForVD": "Provide the virtual path of the virtual directory. \n\nExample: To create a virtual directory Site/Application/VDir enter /Application/Vdir. The parent website and application should be already existing.",
  "loc.input.label.PhysicalPathForVD": "Physical path",
  "loc.input.help.PhysicalPathForVD": "Provide the physical path where the virtual directory's content will be stored. The content can reside on the local Computer, or in a remote directory, or on a network share, like C:\\Fabrikam or \\\\\\\\ContentShare\\Fabrikam.",
  "loc.input.label.VDPhysicalPathAuth": "Physical path authentication",
  "loc.input.help.VDPhysicalPathAuth": "Select the authentication mechanism that will be used to access the physical path of the virtual directory.",
  "loc.input.label.VDAuthUserName": "Username",
  "loc.input.help.VDAuthUserName": "Provide the user name that will be used to access the virtual directory's physical path.",
  "loc.input.label.VDAuthUserPassword": "Password",
  "loc.input.help.VDAuthUserPassword": "Provide the user's password that will be used to access the virtual directory's physical path.",
  "loc.input.label.ParentWebsiteNameForApplication": "Parent website name",
  "loc.input.help.ParentWebsiteNameForApplication": "Provide the name of the parent Website under which the application will be created or updated.",
  "loc.input.label.VirtualPathForApplication": "Virtual path",
  "loc.input.help.VirtualPathForApplication": "Provide the virtual path of the application. \n\nExample: To create an application Site/Application enter /Application. The parent website should be already existing.",
  "loc.input.label.PhysicalPathForApplication": "Physical path",
  "loc.input.help.PhysicalPathForApplication": "Provide the physical path where the application's content will be stored. The content can reside on the local Computer, or in a remote directory, or on a network share, like C:\\Fabrikam or \\\\\\\\ContentShare\\Fabrikam.",
  "loc.input.label.ApplicationPhysicalPathAuth": "Physical path authentication",
  "loc.input.help.ApplicationPhysicalPathAuth": "Select the authentication mechanism that will be used to access the physical path of the application.",
  "loc.input.label.ApplicationAuthUserName": "Username",
  "loc.input.help.ApplicationAuthUserName": "Provide the user name that will be used to access the application's physical path.",
  "loc.input.label.ApplicationAuthUserPassword": "Password",
  "loc.input.help.ApplicationAuthUserPassword": "Provide the user's password that will be used to access the application's physical path.",
  "loc.input.label.CreateOrUpdateAppPoolForApplication": "Create or update app pool",
  "loc.input.help.CreateOrUpdateAppPoolForApplication": "Select the option to create or update an application pool. If checked, the application will be created in the specified app pool.",
  "loc.input.label.AppPoolNameForApplication": "Name",
  "loc.input.help.AppPoolNameForApplication": "Provide the name of the IIS application pool to create or update.",
  "loc.input.label.DotNetVersionForApplication": ".NET version",
  "loc.input.help.DotNetVersionForApplication": "Select the version of the .NET Framework that is loaded by the application pool. <br>If the applications assigned to this application pool do not contain managed code, then select the 'No Managed Code' option from the list.<br>",
  "loc.input.label.PipeLineModeForApplication": "Managed pipeline mode",
  "loc.input.help.PipeLineModeForApplication": "Select the managed pipeline mode that specifies how IIS processes requests for managed content. Use classic mode only when the applications in the application pool cannot run in the Integrated mode.",
  "loc.input.label.AppPoolIdentityForApplication": "Identity",
  "loc.input.help.AppPoolIdentityForApplication": "Configure the account under which an application pool's worker process runs. Select one of the predefined security accounts or configure a custom account.",
  "loc.input.label.AppPoolUsernameForApplication": "Username",
  "loc.input.help.AppPoolUsernameForApplication": "Provide the username of the custom account that you want to use.",
  "loc.input.label.AppPoolPasswordForApplication": "Password",
  "loc.input.help.AppPoolPasswordForApplication": "Provide the password for custom account. <br/>The best practice is to create a variable in the Build or Release definition, and mark it as 'Secret' to secure it, and then use it here, like '$(userCredentials)'.",
  "loc.input.label.AppPoolName": "Name",
  "loc.input.help.AppPoolName": "Provide the name of the IIS application pool to create or update.",
  "loc.input.label.DotNetVersion": ".NET version",
  "loc.input.help.DotNetVersion": "Select the version of the .NET Framework that is loaded by the application pool. <br>If the applications assigned to this application pool do not contain managed code, then select the 'No Managed Code' option from the list.<br>",
  "loc.input.label.PipeLineMode": "Managed pipeline mode",
  "loc.input.help.PipeLineMode": "Select the managed pipeline mode that specifies how IIS processes requests for managed content. Use classic mode only when the applications in the application pool cannot run in the Integrated mode.",
  "loc.input.label.AppPoolIdentity": "Identity",
  "loc.input.help.AppPoolIdentity": "Configure the account under which an application pool's worker process runs. Select one of the predefined security accounts or configure a custom account.",
  "loc.input.label.AppPoolUsername": "Username",
  "loc.input.help.AppPoolUsername": "Provide the username of the custom account that you want to use.",
  "loc.input.label.AppPoolPassword": "Password",
  "loc.input.help.AppPoolPassword": "Provide the password for custom account. <br/>The best practice is to create a variable in the Build or Release definition, and mark it as 'Secret' to secure it, and then use it here, like '$(userCredentials)'.",
  "loc.input.label.AppCmdCommands": "Additional appcmd.exe commands",
  "loc.input.help.AppCmdCommands": "Enter additional AppCmd.exe commands. For more than one command use a line separator, like <br/> list apppools <br/> list sites<br/> recycle apppool /apppool.name:ExampleAppPoolName",
  "loc.messages.InvalidSslThumbprint": "Invalid thumbprint. Length is not 40 characters or contains invalid characters.",
  "loc.messages.InvalidVirtualPath": "Virtual path should begin with a /",
  "loc.messages.InvalidIISDeploymentType": "Invalid IIS Deployment Type : {0}"
}<|MERGE_RESOLUTION|>--- conflicted
+++ resolved
@@ -1,15 +1,4 @@
 {
-<<<<<<< HEAD
-  "loc.friendlyName": "IIS Web App Manage On Machine Group",
-  "loc.helpMarkDown": "[More Information](https://go.microsoft.com/fwlink/?linkid=839731)",
-  "loc.description": "Create or update a Website and an App Pool on an IIS using machine group",
-  "loc.instanceNameFormat": "Manage IIS Web App: $(WebsiteName)",
-  "loc.group.displayName.website": "Website",
-  "loc.group.displayName.applicationPool": "Application Pool",
-  "loc.group.displayName.advanced": "Advanced",
-  "loc.input.label.CreateWebsite": "Create or Update website",
-  "loc.input.help.CreateWebsite": "Select the option to create a website or to update an existing website.",
-=======
   "loc.friendlyName": "IIS WebApp Manage(Preview)",
   "loc.helpMarkDown": "[More Information](https://go.microsoft.com/fwlink/?linkid=839731)",
   "loc.description": "Create or update a Website, Web App, Virtual Directories, and Application Pool",
@@ -25,7 +14,6 @@
   "loc.input.help.ActionIISWebsite": "Select the appropriate action that you want to perform on an IIS website. \n\n\"Create Or Update\" will create a website or update an existing website.",
   "loc.input.label.ActionIISApplicationPool": "Action",
   "loc.input.help.ActionIISApplicationPool": "Select the appropriate action that you want to perform on an IIS Application Pool. \n\n\"Create Or Update\" will create app-pool or update an existing one.",
->>>>>>> e67cf7f7
   "loc.input.label.WebsiteName": "Website name",
   "loc.input.help.WebsiteName": "Provide the name of the IIS website to create or update.",
   "loc.input.label.WebsitePhysicalPath": "Physical path",
