--- conflicted
+++ resolved
@@ -6,11 +6,7 @@
 import path = require('path');
 import Q = require('q');
 import tl = require('vsts-task-lib/task');
-<<<<<<< HEAD
 import helper = require('./vso-nuget-helper');
-=======
-import helper = require('./vsonugethelper');
->>>>>>> 7a3a867b
 
 //read inputs
 var solution = tl.getPathInput('solution', true, false);
@@ -89,7 +85,6 @@
     restorePacakages();
 }
 
-
 function restorePacakages() {
     // Resolve files for the specified value or pattern
     var filesList: string[];
@@ -151,11 +146,7 @@
         .fail((err) => {
             tl.error(err)
             removeTempConfig();
-<<<<<<< HEAD
             tl.error("packages failed to install.");
-=======
-            tl.error("packages are failed to install.");
->>>>>>> 7a3a867b
             tl.exit(1);
         });
 }
