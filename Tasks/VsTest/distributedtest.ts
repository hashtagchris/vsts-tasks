import * as fs from 'fs';
import * as path from 'path';
import * as ps from 'child_process';
import * as tl from 'vsts-task-lib/task';
import * as tr from 'vsts-task-lib/toolrunner';
import * as models from './models';
import * as settingsHelper from './settingshelper';
import * as utils from './helpers';
import * as ta from './testagent';
import * as versionFinder from './versionfinder';

export class DistributedTest {
    constructor(dtaTestConfig: models.DtaTestConfigurations) {
        this.dtaPid = -1;
        this.dtaTestConfig = dtaTestConfig;
    }

    public runDistributedTest() {
        this.registerAndConfigureAgent();
    }

    private async registerAndConfigureAgent() {
        tl.debug('Configure the Agent with DTA... Invoking the createAgent REST API');

        try {
            const agentId = await ta.TestAgent.createAgent(this.dtaTestConfig.dtaEnvironment, 3);
            await this.startDtaExecutionHost(agentId);
            await this.startDtaTestRun();
            try {
                if (this.dtaPid !== -1) {
                    tl.debug('Trying to kill the Modules/DTAExecutionHost.exe process with pid :' + this.dtaPid);
                    process.kill(this.dtaPid);
                }
            } catch (error) {
                tl.warning('Modules/DTAExecutionHost.exe process kill failed, pid: ' + this.dtaPid + ' , error :' + error);
            }
            tl.setResult(tl.TaskResult.Succeeded, 'Task succeeded');
        } catch (error) {
            tl.error(error);
            tl.setResult(tl.TaskResult.Failed, error);
        }
    }

    private async startDtaExecutionHost(agentId: any) {
        const envVars: { [key: string]: string; } = process.env;
        utils.Helper.addToProcessEnvVars(envVars, 'DTA.AccessToken', this.dtaTestConfig.dtaEnvironment.patToken);
        utils.Helper.addToProcessEnvVars(envVars, 'DTA.AgentId', agentId);
        utils.Helper.addToProcessEnvVars(envVars, 'DTA.AgentName', this.dtaTestConfig.dtaEnvironment.agentName);
        utils.Helper.addToProcessEnvVars(envVars, 'DTA.EnvironmentUri', this.dtaTestConfig.dtaEnvironment.environmentUri);
        utils.Helper.addToProcessEnvVars(envVars, 'DTA.TeamFoundationCollectionUri', this.dtaTestConfig.dtaEnvironment.tfsCollectionUrl);
        utils.Helper.addToProcessEnvVars(envVars, 'DTA.MiniMatchSourceFilter', 'true');
        utils.Helper.addToProcessEnvVars(envVars, 'DTA.LocalTestDropPath', this.dtaTestConfig.testDropLocation);
        utils.Helper.addToProcessEnvVars(envVars, 'DTA.EnableConsoleLogs', 'true');

        if (this.dtaTestConfig.vsTestLocationMethod === utils.Constants.vsTestVersionString) {
            utils.Helper.addToProcessEnvVars(envVars, 'DTA.TestPlatformVersion', this.dtaTestConfig.vsTestVersion);
        }

<<<<<<< HEAD
        const exeInfo = await versionFinder.locateTestWindow(this.dtaTestConfig);
        if (exeInfo) {
            tl.debug('Adding env var DTA.TestWindow.Path = ' + exeInfo.location);
            utils.Helper.addToProcessEnvVars(envVars, 'DTA.TestWindow.Path', exeInfo.location);
=======
        const exeInfo = await versionFinder.locateVSTestConsole(this.dtaTestConfig);
        if (exeInfo) {
            var exelocation = path.dirname(exeInfo)
            tl.debug('Adding env var DTA.TestWindow.Path = ' + exelocation);

            // Split the TestWindow path out of full path - if we can't find it, will assume
            // that this is nuget/xcopyable package where the dlls are present in test window folder
            const testWindowRelativeDir = 'CommonExtensions\\Microsoft\\TestWindow';
            if (exelocation && exelocation.indexOf(testWindowRelativeDir) !== -1) {
                const ideLocation = exelocation.split(testWindowRelativeDir)[0];
                tl.debug('Adding env var DTA.VisualStudio.Path = ' + ideLocation);
                utils.Helper.addToProcessEnvVars(envVars, 'DTA.VisualStudio.Path', ideLocation);
            } else {
                utils.Helper.addToProcessEnvVars(envVars, 'DTA.VisualStudio.Path', exelocation);
            }
            utils.Helper.addToProcessEnvVars(envVars, 'DTA.TestWindow.Path', exelocation);
>>>>>>> ab1e2c80
        } else {
            tl.error(tl.loc('VstestNotFound', utils.Helper.getVSVersion(parseFloat(this.dtaTestConfig.vsTestVersion))));
        }

        // We are logging everything to a DTAExecutionHost.exe.log file and reading it at the end and adding to the build task debug logs
        // So we are not redirecting the IO streams from the DTAExecutionHost.exe process
        // We are not using toolrunner here because it doesn't have option to ignore the IO stream, so directly using spawn

        const proc = ps.spawn(path.join(__dirname, 'Modules/DTAExecutionHost.exe'), [], { env: envVars });
        this.dtaPid = proc.pid;
        tl.debug('Modules/DTAExecutionHost.exe is executing with the process id : ' + this.dtaPid);

        proc.stdout.setEncoding('utf8');
        proc.stderr.setEncoding('utf8');
        proc.stdout.on('data', (c) => {
            // this is bit hacky way to fix the web method logging as it's not configurable currently
            // and writes info to stdout directly
            const data = c.toString();
            if (data.startsWith('Web method')) {
                tl.debug(data);
            } else {
                tl._writeLine(c.toString());
            }
        });
        proc.stderr.on('data', (c) => {
            tl._writeError(c.toString());
        });

        proc.on('error', (err) => {
            this.dtaPid = -1;
            throw new Error('Failed to start Modules/DTAExecutionHost.exe.');
        });

        proc.on('close', (code) => {
            if (code !== 0) {
                tl.debug('Modules/DTAExecutionHost.exe process exited with code ' + code);
            } else {
                tl.debug('Modules/DTAExecutionHost.exe exited');
            }
            this.dtaPid = -1;
        });
    }

    private async startDtaTestRun() {
        const runDistributesTestTool = tl.tool(path.join(__dirname, 'modules/TestExecutionHost.exe'));
        const envVars: { [key: string]: string; } = process.env;
        utils.Helper.addToProcessEnvVars(envVars, 'accesstoken', this.dtaTestConfig.dtaEnvironment.patToken);
        utils.Helper.addToProcessEnvVars(envVars, 'environmenturi', this.dtaTestConfig.dtaEnvironment.environmentUri);

        if (!utils.Helper.isNullOrUndefined(this.dtaTestConfig.sourceFilter)) {
            utils.Helper.addToProcessEnvVars(envVars, 'sourcefilter', this.dtaTestConfig.sourceFilter.join('|'));
        } else {
            // TODO : Is this fine? Or we will go for all files and remove this negation as well?
            utils.Helper.addToProcessEnvVars(envVars, 'sourcefilter', '!**\obj\**');
        }

        //Modify settings file to enable configurations and data collectors.
        let settingsFile = this.dtaTestConfig.settingsFile;
        try {
            settingsFile = await settingsHelper.updateSettingsFileAsRequired
                (this.dtaTestConfig.settingsFile, this.dtaTestConfig.runInParallel, this.dtaTestConfig.tiaConfig,
                null, false, this.dtaTestConfig.overrideTestrunParameters);
            //Reset override option so that it becomes a no-op in TaskExecutionHost
            this.dtaTestConfig.overrideTestrunParameters = null;
        } catch (error) {
            tl.warning(tl.loc('ErrorWhileUpdatingSettings'));
            tl.debug(error);
        }

        utils.Helper.addToProcessEnvVars(envVars, 'testcasefilter', this.dtaTestConfig.testcaseFilter);
        utils.Helper.addToProcessEnvVars(envVars, 'runsettings', settingsFile);
        utils.Helper.addToProcessEnvVars(envVars, 'testdroplocation', this.dtaTestConfig.testDropLocation);
        utils.Helper.addToProcessEnvVars(envVars, 'testrunparams', this.dtaTestConfig.overrideTestrunParameters);
        utils.Helper.addToProcessEnvVars(envVars, 'buildconfig', this.dtaTestConfig.buildConfig);
        utils.Helper.addToProcessEnvVars(envVars, 'buildplatform', this.dtaTestConfig.buildPlatform);
        utils.Helper.addToProcessEnvVars(envVars, 'testconfigurationmapping', this.dtaTestConfig.testConfigurationMapping);
        utils.Helper.addToProcessEnvVars(envVars, 'testruntitle', this.dtaTestConfig.testRunTitle);
        utils.Helper.addToProcessEnvVars(envVars, 'testselection', this.dtaTestConfig.testSelection);
        utils.Helper.addToProcessEnvVars(envVars, 'tcmtestrun', this.dtaTestConfig.onDemandTestRunId);
        if (!utils.Helper.isNullOrUndefined(this.dtaTestConfig.testSuites)) {
            utils.Helper.addToProcessEnvVars(envVars, 'testsuites', this.dtaTestConfig.testSuites.join(','));
        }
        utils.Helper.setEnvironmentVariableToString(envVars, 'codecoverageenabled', this.dtaTestConfig.codeCoverageEnabled);
        utils.Helper.setEnvironmentVariableToString(envVars, 'testplan', this.dtaTestConfig.testplan);
        utils.Helper.setEnvironmentVariableToString(envVars, 'testplanconfigid', this.dtaTestConfig.testPlanConfigId);
        // In the phases world we will distribute based on number of agents
        utils.Helper.setEnvironmentVariableToString(envVars, 'customslicingenabled', 'true');
        utils.Helper.setEnvironmentVariableToString(envVars, 'maxagentphaseslicing', this.dtaTestConfig.numberOfAgentsInPhase.toString());

        await runDistributesTestTool.exec(<tr.IExecOptions>{ cwd: path.join(__dirname, 'modules'), env: envVars });
        await this.cleanUp(settingsFile);
        tl.debug('Run Distributed Test finished');
    }

    private async cleanUp(temporarySettingsFile: string) {
        //cleanup the runsettings file
        if (temporarySettingsFile && this.dtaTestConfig.settingsFile !== temporarySettingsFile) {
            try {
                tl.rmRF(temporarySettingsFile, true);
            } catch (error) {
                //Ignore.
            }
        }
    }
    private dtaTestConfig: models.DtaTestConfigurations;
    private dtaPid: number;
}<|MERGE_RESOLUTION|>--- conflicted
+++ resolved
@@ -56,12 +56,6 @@
             utils.Helper.addToProcessEnvVars(envVars, 'DTA.TestPlatformVersion', this.dtaTestConfig.vsTestVersion);
         }
 
-<<<<<<< HEAD
-        const exeInfo = await versionFinder.locateTestWindow(this.dtaTestConfig);
-        if (exeInfo) {
-            tl.debug('Adding env var DTA.TestWindow.Path = ' + exeInfo.location);
-            utils.Helper.addToProcessEnvVars(envVars, 'DTA.TestWindow.Path', exeInfo.location);
-=======
         const exeInfo = await versionFinder.locateVSTestConsole(this.dtaTestConfig);
         if (exeInfo) {
             var exelocation = path.dirname(exeInfo)
@@ -78,7 +72,6 @@
                 utils.Helper.addToProcessEnvVars(envVars, 'DTA.VisualStudio.Path', exelocation);
             }
             utils.Helper.addToProcessEnvVars(envVars, 'DTA.TestWindow.Path', exelocation);
->>>>>>> ab1e2c80
         } else {
             tl.error(tl.loc('VstestNotFound', utils.Helper.getVSVersion(parseFloat(this.dtaTestConfig.vsTestVersion))));
         }
