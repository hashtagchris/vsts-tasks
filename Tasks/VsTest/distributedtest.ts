--- conflicted
+++ resolved
@@ -58,7 +58,7 @@
 
         const exeInfo = await versionFinder.locateVSTestConsole(this.dtaTestConfig);
         if (exeInfo) {
-            const exelocation = path.dirname(exeInfo)
+            const exelocation = path.dirname(exeInfo);
             tl.debug('Adding env var DTA.TestWindow.Path = ' + exelocation);
 
             // Split the TestWindow path out of full path - if we can't find it, will assume
@@ -99,7 +99,10 @@
             });
         });
         proc.stderr.on('data', (c) => {
-            tl._writeError(c.toString());
+            const lines = c.toString().split('\n');
+            lines.forEach(function (line: string) {
+               tl._writeError(c.toString());
+            });
         });
 
         proc.on('error', (err) => {
@@ -169,7 +172,6 @@
     }
 
     private async cleanUp(temporarySettingsFile: string) {
-<<<<<<< HEAD
         //cleanup the runsettings file
         if (temporarySettingsFile && this.dtaTestConfig.settingsFile !== temporarySettingsFile) {
             try {
@@ -177,14 +179,6 @@
             } catch (error) {
                 //Ignore.
             }
-=======
-    //cleanup the runsettings file
-    if (temporarySettingsFile && this.dtaTestConfig.settingsFile !== temporarySettingsFile) {
-        try {
-            tl.rmRF(temporarySettingsFile, true);
-        } catch (error) {
-            //Ignore.
->>>>>>> c17141f8
         }
     }
     private dtaTestConfig: models.DtaTestConfigurations;
