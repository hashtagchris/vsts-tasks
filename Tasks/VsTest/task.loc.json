--- conflicted
+++ resolved
@@ -17,11 +17,7 @@
   "version": {
     "Major": 2,
     "Minor": 0,
-<<<<<<< HEAD
-    "Patch": 31
-=======
-    "Patch": 33
->>>>>>> 3f0d634a
+	"Patch": 34
   },
   "demands": [
     "vstest"
