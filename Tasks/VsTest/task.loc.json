--- conflicted
+++ resolved
@@ -17,11 +17,7 @@
   "version": {
     "Major": 2,
     "Minor": 0,
-<<<<<<< HEAD
-    "Patch": 54
-=======
-    "Patch": 56
->>>>>>> c3ea2e86
+    "Patch": 57
   },
   "demands": [
     "vstest"
