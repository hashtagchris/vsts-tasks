/// <reference path="../../definitions/vsts-task-lib.d.ts" />

import tl = require('vsts-task-lib/task');
import path = require('path');
import Q = require('q');
var os = require('os');
var regedit = require('regedit');
var uuid = require('node-uuid');
var fs = require('fs');
var xml2js = require('xml2js');
var perf = require("performance-now")

const runSettingsExt = ".runsettings";
const testSettingsExt = ".testsettings";
const TIFriendlyName = "Test Impact";
const TICollectorURI = "datacollector://microsoft/TestImpact/1.0";
const TITestSettingsAgentNameTag = "testImpact-5d76a195-1e43-4b90-a6ce-4ec3de87ed25";
const TITestSettingsNameTag = "testSettings-5d76a195-1e43-4b90-a6ce-4ec3de87ed25";
const TITestSettingsIDTag = "5d76a195-1e43-4b90-a6ce-4ec3de87ed25";
const TITestSettingsXmlnsTag = "http://microsoft.com/schemas/VisualStudio/TeamTest/2010"

try {
    tl.setResourcePath(path.join(__dirname, 'task.json'));
    var vsTestVersion: string = tl.getInput('vsTestVersion');
    var testAssembly: string = tl.getInput('testAssembly', true);
    var testFiltercriteria: string = tl.getInput('testFiltercriteria');
    var runSettingsFile: string = tl.getPathInput('runSettingsFile');
    var codeCoverageEnabled: boolean = tl.getBoolInput('codeCoverageEnabled');
    var pathtoCustomTestAdapters: string = tl.getInput('pathtoCustomTestAdapters');
    var overrideTestrunParameters: string = tl.getInput('overrideTestrunParameters');
    var otherConsoleOptions: string = tl.getInput('otherConsoleOptions');
    var testRunTitle: string = tl.getInput('testRunTitle');
    var platform: string = tl.getInput('platform');
    var configuration: string = tl.getInput('configuration');
    var publishRunAttachments: string = tl.getInput('publishRunAttachments');
    var runInParallel: boolean = tl.getBoolInput('runInParallel');
    var tiaEnabled = tl.getVariable('tia.enabled');
    var fileLevel = tl.getVariable('tia.filelevel');
    var tiaRebaseLimit = tl.getVariable('tia.rebaselimit');
    var sourcesDir = tl.getVariable('build.sourcesdirectory');
    var runIdFile = path.join(os.tmpdir(), uuid.v1() + ".txt");    


    var sourcesDirectory = tl.getVariable('System.DefaultWorkingDirectory');
    var testAssemblyFiles = getTestAssemblies();

    if (testAssemblyFiles && testAssemblyFiles.size != 0) {
        var workingDirectory = path.join(sourcesDirectory, "..");
        getTestResultsDirectory(runSettingsFile, path.join(workingDirectory, 'TestResults')).then(function (resultsDirectory) {
            invokeVSTest(resultsDirectory)
                .then(function (code) {
                    try {
                        if (!isTiaAllowed())
                        {
                            publishTestResults(resultsDirectory);
                        }
                        tl.setResult(code, tl.loc('VstestReturnCode', code));
                    }
                    catch (error) {
                        tl._writeLine("##vso[task.logissue type=error;code=" + error + ";TaskName=VSTest]");
                        throw error;
                    }
                })
                .fail(function (err) {
                    tl._writeLine("##vso[task.logissue type=error;code=" + err + ";TaskName=VSTest]");
                    throw err;
                });
        });
    }
    else {
        tl._writeLine("##vso[task.logissue type=warning;code=002004;]");
        tl.warning(tl.loc('NoMatchingTestAssemblies', testAssembly));
    }
}
catch (error) {
    tl._writeLine("##vso[task.logissue type=error;code=" + error + ";TaskName=VSTest]");
    throw error;
}

function getTestAssemblies(): Set<string> {
    var testAssemblyFiles = [];
    if (testAssembly.indexOf('*') >= 0 || testAssembly.indexOf('?') >= 0) {
        tl.debug('Pattern found in solution parameter.');
        var excludeTestAssemblies = [];
        var allFiles = tl.find(sourcesDirectory);
        var testAssemblyFilters = testAssembly.split(';');
        testAssemblyFilters.forEach(function (testAssemblyFilter) {
            if (testAssemblyFilter.startsWith("-:")) {
                if (testAssemblyFilter.indexOf('*') >= 0 || testAssemblyFilter.indexOf('?') >= 0) {
                    excludeTestAssemblies = excludeTestAssemblies.concat(getFilteredFiles(testAssemblyFilter.substr(2), allFiles));
                }
                else {
                    excludeTestAssemblies.push(testAssemblyFilter.substr(2));
                }
            }
            else if (testAssemblyFilter.indexOf('*') >= 0 || testAssemblyFilter.indexOf('?') >= 0) {
                testAssemblyFiles = testAssemblyFiles.concat(getFilteredFiles(testAssemblyFilter, allFiles));
            }
            else {
                testAssemblyFiles.push(testAssemblyFilter);
            }
        });
        testAssemblyFiles = testAssemblyFiles.filter(x => excludeTestAssemblies.indexOf(x) < 0);
    }
    else {
        tl.debug('No Pattern found in solution parameter.');
        var assemblies = testAssembly.split(';');
        assemblies.forEach(function (assembly) {
            testAssemblyFiles.push(assembly);
        });
    }
    return new Set(testAssemblyFiles);
}

function getVstestArguments(settingsFile: string, tiaEnabled: boolean): string[] {
    var argsArray: string[] = [];
    testAssemblyFiles.forEach(function (testAssembly) {
        var testAssemblyPath = testAssembly;
        //To maintain parity with the behaviour when test assembly was filepath, try to expand it relative to build sources directory.
        if (sourcesDirectory && !pathExistsAsFile(testAssembly)) {
            var expandedPath = path.join(sourcesDirectory, testAssembly);
            if (pathExistsAsFile(expandedPath)) {
                testAssemblyPath = expandedPath;
            }
        }
        argsArray.push(testAssemblyPath);
    });
    if (testFiltercriteria) {
        if (!tiaEnabled)
        {
            argsArray.push("/TestCaseFilter:" + testFiltercriteria);
        }
        else
        {
            tl.debug("Ignoring TestCaseFilter because Test Impact is enabled");
            
        }
    }
    if (settingsFile && pathExistsAsFile(settingsFile)) {
        argsArray.push("/Settings:" + settingsFile);
    }
    if (codeCoverageEnabled) {
        argsArray.push("/EnableCodeCoverage");
    }
    if (otherConsoleOptions) {
        argsArray.push(otherConsoleOptions);
    }
    argsArray.push("/logger:trx");
    if (pathtoCustomTestAdapters) {
        if (pathExistsAsDirectory(pathtoCustomTestAdapters)) {
            argsArray.push("/TestAdapterPath:\"" + pathtoCustomTestAdapters + "\"");
        }
        else {
            argsArray.push("/TestAdapterPath:\"" + path.dirname(pathtoCustomTestAdapters) + "\"");
        }
    }
    else if (sourcesDirectory && isNugetRestoredAdapterPresent(sourcesDirectory)) {
        argsArray.push("/TestAdapterPath:\"" + sourcesDirectory + "\"");
    }
    return argsArray;
}

function addVstestArgs(argsArray: string[], vstest: any) {
    argsArray.forEach(function (arr) {
        vstest.arg(arr);
    });
}

function updateResponseFile(argsArray: string[], responseFile: string): Q.Promise<string> {
    var defer = Q.defer<string>();
    fs.appendFile(responseFile, os.EOL + argsArray.join(os.EOL), function (err) {
        if (err) {
            defer.reject(err);
        }
        defer.resolve(responseFile);
    });
    return defer.promise;
}

function getTestSelectorLocation() : string {
    return path.join(__dirname, "TestSelector/TestSelector.exe");
}

function getTraceCollectorUri() : string {
    return "file://" + path.join(__dirname, "TestSelector/Microsoft.VisualStudio.TraceCollector.dll");
}

function uploadTestResults(testResultsDirectory: string): Q.Promise<string> {
    var startTime = perf();
    var endTime;
    var elapsedTime;
    var defer = Q.defer<string>();

    var allFilesInResultsDirectory = tl.find(testResultsDirectory);
    var resultFiles = tl.match(allFilesInResultsDirectory, "*.trx", { matchBase: true });
    
    var selectortool = tl.createToolRunner(getTestSelectorLocation());
    selectortool.arg("UpdateTestResults");
    selectortool.arg("/TfsTeamProjectCollection:" + tl.getVariable("System.TeamFoundationCollectionUri"));
    selectortool.arg("/ProjectId:" + tl.getVariable("System.TeamProject"));
    selectortool.arg("/buildid:" + tl.getVariable("Build.BuildId"));
    selectortool.arg("/token:" + tl.getEndpointAuthorizationParameter("SystemVssConnection", "AccessToken", false));
    selectortool.arg("/ResultFile:" + resultFiles[0]);    
    selectortool.arg("/runidfile:" + runIdFile);
    selectortool.exec()
        .then(function (code) {        
        endTime = perf();
        elapsedTime = endTime - startTime;
        tl._writeLine("##vso[task.logissue type=warning;SubTaskName=UploadTestResults;SubTaskDuration=" + elapsedTime + "]");
        tl.debug(tl.loc("UploadTestResultsPerfTime", elapsedTime));
        defer.resolve(String(code));
    })
        .fail(function (err) {
        defer.reject(err);
    });
    return defer.promise;
}

function generateResponseFile(discoveredTests: string): Q.Promise<string> {
    var startTime = perf();
    var endTime : number;
    var elapsedTime : number;
    var defer = Q.defer<string>();
    var respFile = path.join(os.tmpdir(), uuid.v1() + ".txt");
    tl.debug("Response file will be generated at " + respFile);  
    tl.debug("RunId file will be generated at " + runIdFile);  
    var selectortool = tl.createToolRunner(getTestSelectorLocation());
    selectortool.arg("GetImpactedtests");
    selectortool.arg("/TfsTeamProjectCollection:" + tl.getVariable("System.TeamFoundationCollectionUri"));
    selectortool.arg("/ProjectId:" + tl.getVariable("System.TeamProject"));
    selectortool.arg("/buildid:" + tl.getVariable("Build.BuildId"));
    selectortool.arg("/token:" + tl.getEndpointAuthorizationParameter("SystemVssConnection", "AccessToken", false));
    selectortool.arg("/responsefile:" + respFile);
    selectortool.arg("/DiscoveredTests:" + discoveredTests);
    selectortool.arg("/runidfile:" + runIdFile);
    selectortool.arg("/testruntitle:" + testRunTitle);

    selectortool.exec()
        .then(function (code) {
            endTime = perf();
            elapsedTime = endTime - startTime;
            tl.debug(tl.loc("GenerateResponseFilePerfTime", elapsedTime));
            defer.resolve(respFile);
        })
        .fail(function (err) {
            defer.reject(err);
        });

    return defer.promise;
}

function publishCodeChanges(): Q.Promise<string> {
    var startTime = perf();
    var endTime : number;
    var elapsedTime: number;
    var defer = Q.defer<string>();
    
    var newprovider = "true";
    if (getTIALevel() == 'method') {
        newprovider = "false";
    }

    var selectortool = tl.createToolRunner(getTestSelectorLocation());
    selectortool.arg("PublishCodeChanges");
    selectortool.arg("/TfsTeamProjectCollection:" + tl.getVariable("System.TeamFoundationCollectionUri"));
    selectortool.arg("/ProjectId:" + tl.getVariable("System.TeamProject"));
    selectortool.arg("/Definitionid:" + tl.getVariable("System.DefinitionId"));
    selectortool.arg("/buildid:" + tl.getVariable("Build.BuildId"));
    selectortool.arg("/token:" + tl.getEndpointAuthorizationParameter("SystemVssConnection", "AccessToken", false));
    selectortool.arg("/SourcesDir:" + sourcesDir);
    selectortool.arg("/newprovider:" + newprovider);
    if (tiaRebaseLimit) {
        selectortool.arg("/RebaseLimit:" + tiaRebaseLimit);
    }

    selectortool.exec()
        .then(function(code) {
            endTime = perf();
            elapsedTime = endTime - startTime;
            tl.debug(tl.loc("PublishCodeChangesPerfTime", elapsedTime));
            defer.resolve(String(code));
        })        
        .fail(function (err) {            
            defer.reject(err);
        });
    
    return defer.promise;
}

function executeVstest(testResultsDirectory: string, parallelRunSettingsFile: string, vsVersion: number, argsArray: string[]): Q.Promise<number> {
    var defer = Q.defer<number>();
    var vsCommon = tl.getVariable("VS" + vsVersion + "0COMNTools");
    if (!vsCommon) {
        tl.error(tl.loc('VstestNotFound', vsVersion));
        defer.resolve(1);
        return defer.promise;
    }
    var vstestLocation = path.join(vsCommon, "..\\IDE\\CommonExtensions\\Microsoft\\TestWindow\\vstest.console.exe");
    var vstest = tl.createToolRunner(vstestLocation);
    addVstestArgs(argsArray, vstest);

    tl.rmRF(testResultsDirectory, true);
    tl.mkdirP(testResultsDirectory);
    tl.cd(workingDirectory);
    vstest.exec({failOnStdErr: true})
        .then(function (code) {
            cleanUp(parallelRunSettingsFile);
            defer.resolve(code);
        })
        .fail(function (err) {
            cleanUp(parallelRunSettingsFile);
            tl.warning(tl.loc('VstestFailed'));
            tl.error(err);
            defer.resolve(1);
        });
    return defer.promise;
}

function getVstestTestsList(vsVersion: number): Q.Promise<string> {
    var defer = Q.defer<string>();
    var tempFile = path.join(os.tmpdir(), uuid.v1() + ".txt");
    tl.debug("Discovered tests listed at: " + tempFile);
    var argsArray: string[] = [];

    testAssemblyFiles.forEach(function (testAssembly) {
        var testAssemblyPath = testAssembly;
        if (sourcesDirectory && !pathExistsAsFile(testAssembly)) {
            var expandedPath = path.join(sourcesDirectory, testAssembly);
            if (pathExistsAsFile(expandedPath)) {
                testAssemblyPath = expandedPath;
            }
        }
        argsArray.push(testAssemblyPath);
    });
    
    tl.debug("The list of discovered tests is generated at " + tempFile);

    argsArray.push("/ListFullyQualifiedTests");
    argsArray.push("/ListTestsTargetPath:" + tempFile);
    if (testFiltercriteria) {        
        argsArray.push("/TestCaseFilter:" + testFiltercriteria);       
    }

    var vsCommon = tl.getVariable("VS" + vsVersion + "0COMNTools");
    if (!vsCommon) {
        tl.error(tl.loc('VstestNotFound', vsVersion));
        defer.resolve(tl.loc('VstestNotFound', vsVersion));
        return defer.promise;
    }
    var vstestLocation = path.join(vsCommon, "..\\IDE\\CommonExtensions\\Microsoft\\TestWindow\\vstest.console.exe");
    var vstest = tl.createToolRunner(vstestLocation);
    addVstestArgs(argsArray, vstest);

    tl.cd(workingDirectory);
    vstest.exec({ failOnStdErr: true })
        .then(function (code) {
            defer.resolve(tempFile);
        })
        .fail(function (err) {
            tl.debug("Listing tests from VsTest failed.");
            tl.error(err);
            defer.resolve(err);
        });
    return defer.promise;
}

function runVStest(testResultsDirectory: string, settingsFile: string, vsVersion: number): Q.Promise<number> {
    var defer = Q.defer<number>();
    if (isTiaAllowed()) {
        publishCodeChanges()
<<<<<<< HEAD
            .then(function(status) {                
                getVstestTestsList(vsVersion)
                    .then(function (listFile) {
                        generateResponseFile(listFile)
                            .then(function (responseFile) {
                                if (isNonEmptyResponseFile(responseFile)) {
                                    updateResponseFile(getVstestArguments(settingsFile, true), responseFile)
                                        .then(function (updatedFile) {
                                            executeVstest(testResultsDirectory, settingsFile, vsVersion, ["@" + updatedFile])
                                                .then(function (code) {
                                                    uploadTestResults(testResultsDirectory)
                                                    .then(function (code) {
                                                        defer.resolve(+code);
                                                    })
                                                    .fail(function (code) {
                                                        tl.debug("Test Run Updation failed!");
                                                        defer.resolve(code);
                                                    })
                                                    .finally(function () {
                                                        tl.debug("Deleting the response file" + responseFile);
                                                        tl.rmRF(responseFile, true);
                                                        tl.debug("Deleting the discovered tests file" + listFile);
                                                        tl.rmRF(listFile, true);
                                                    });
                                                })
                                                .fail(function (code) {
                                                    defer.resolve(code);
                                                })
                                                .finally(function () {
                                                    tl.debug("Deleting the response file" + responseFile)
                                                    tl.rmRF(responseFile, true);
                                                    tl.debug("Deleting the discovered tests file" + listFile);
                                                    tl.rmRF(listFile, true);
                                                });
                                        })
                                        .fail(function (err) {
                                            tl.error(err);
                                            tl.warning(tl.loc('ErrorWhileUpdatingResponseFile', responseFile));
                                            executeVstest(testResultsDirectory, settingsFile, vsVersion, getVstestArguments(settingsFile, false))
                                                .then(function (code) {
                                                    uploadTestResults(testResultsDirectory)
                                                    .then(function (code) {
                                                        defer.resolve(+code);
                                                    })
                                                    .fail(function (code) {
                                                        tl.debug("Test Run Updation failed!");
                                                        defer.resolve(code);
                                                    })
                                                    .finally(function () {
                                                        tl.debug("Deleting the response file" + responseFile);
                                                        tl.rmRF(responseFile, true);
                                                        tl.debug("Deleting the discovered tests file" + listFile);
                                                        tl.rmRF(listFile, true);
                                                    });
                                                })
                                                .fail(function (code) {
                                                    defer.resolve(code);
                                                }).finally(function () {
                                                    tl.debug("Deleting the response file" + responseFile)
                                                    tl.rmRF(responseFile, true);
                                                    tl.debug("Deleting the discovered tests file" + listFile);
                                                    tl.rmRF(listFile, true);
                                                });
                                        });
                                }
                                else {
                                    tl.debug("Empty response file detected. All tests will be executed.");
                                    executeVstest(testResultsDirectory, settingsFile, vsVersion, getVstestArguments(settingsFile, false))
                                        .then(function (code) {
                                            defer.resolve(code);
                                        })
                                        .fail(function (code) {
                                            defer.resolve(code);
                                        })
                                        .finally(function () {
                                            tl.debug("Deleting the response file" + responseFile);
                                            tl.rmRF(responseFile, true);
                                            tl.debug("Deleting the discovered tests file" + listFile);
                                            tl.rmRF(listFile, true);
                                        });
                                }
                            })                    
                            .fail(function (err) {
                                tl.error(err);
                                tl.warning(tl.loc('ErrorWhileCreatingResponseFile'));
                                executeVstest(testResultsDirectory, settingsFile, vsVersion, getVstestArguments(settingsFile, false))
                                    .then(function (code) {
                                        defer.resolve(code);
                                    })
                                    .fail(function (code) {
                                        defer.resolve(code);
                                    });
                            });
=======
            .then(function(status) {
                generateResponseFile()
                    .then(function (responseFile) {
                        if (isEmptyResponseFile(responseFile)) {
                            tl.debug("Empty response file detected. All tests will be executed.");
                            executeVstest(testResultsDirectory, settingsFile, vsVersion, getVstestArguments(settingsFile, false))
                                .then(function (code) {
                                    defer.resolve(code);
                                })
                                .fail(function (code) {
                                    defer.resolve(code);
                                })
                                .finally(function () {
                                    tl.debug("Deleting the response file " + responseFile)
                                    tl.rmRF(responseFile, true);
                                });
                        }
                        else
                        {
                            responseContainsNoTests(responseFile)
                                .then(function (noTestsAvailable) {
                                    if (noTestsAvailable) {
                                        tl.debug("No tests impacted. Not running any tests.");
                                        tl.debug("Deleting the response file " + responseFile)
                                        tl.rmRF(responseFile, true);
                                    }
                                    else {
                                        updateResponseFile(getVstestArguments(settingsFile, true), responseFile)
                                            .then(function (updatedFile) {
                                                executeVstest(testResultsDirectory, settingsFile, vsVersion, ["@" + updatedFile])
                                                    .then(function (code) {
                                                        defer.resolve(code);
                                                    })
                                                    .fail(function (code) {
                                                        defer.resolve(code);
                                                    })
                                                    .finally(function () {
                                                        tl.debug("Deleting the response file " + responseFile)
                                                        tl.rmRF(responseFile, true);
                                                    });
                                            })
                                            .fail(function (err) {
                                                tl.error(err);
                                                tl.warning(tl.loc('ErrorWhileUpdatingResponseFile', responseFile));
                                                executeVstest(testResultsDirectory, settingsFile, vsVersion, getVstestArguments(settingsFile, false))
                                                    .then(function (code) {
                                                        defer.resolve(code);
                                                    })
                                                    .fail(function (code) {
                                                        defer.resolve(code);
                                                    }).finally(function () {
                                                        tl.debug("Deleting the response file " + responseFile)
                                                        tl.rmRF(responseFile, true);
                                                    });
                                            });
                                    }
                                });                           
                        }                        
>>>>>>> a0837610
                    })
                    .fail(function (err) {
                        tl.error(err);
                        tl.warning(tl.loc('ErrorWhileListingDiscoveredTests'));
                        defer.resolve(1);
                    });
            })
            .fail(function (err){
                tl.error(err);
                tl.warning(tl.loc('ErrorWhilePublishingCodeChanges'));
                executeVstest(testResultsDirectory, settingsFile, vsVersion, getVstestArguments(settingsFile, false))
                    .then(function (code) {
                        defer.resolve(code);
                    })
                    .fail(function (code) {
                        defer.resolve(code);
                    });
            });
    }
    else {
        tl.debug("Non TIA mode of test execution");
        executeVstest(testResultsDirectory, settingsFile, vsVersion, getVstestArguments(settingsFile, false))
            .then(function (code) {
                defer.resolve(code);
            })
            .fail(function (code) {
                defer.resolve(code);
            });
    }
    return defer.promise;
}

function invokeVSTest(testResultsDirectory: string): Q.Promise<number> {
    var defer = Q.defer<number>();
    if (vsTestVersion.toLowerCase() == "latest") {
        vsTestVersion = null;
    }
    overrideTestRunParametersIfRequired(runSettingsFile)
        .then(function (overriddenSettingsFile) {
            locateVSVersion()
                .then(function (vsVersion) {
                    setupSettingsFileForTestImpact(vsVersion, overriddenSettingsFile)
                        .then(function (runSettingswithTestImpact) {
                            setRunInParallellIfApplicable(vsVersion);
                            setupRunSettingsFileForParallel(runInParallel, runSettingswithTestImpact)
                                .then(function (parallelRunSettingsFile) {
                                    runVStest(testResultsDirectory, parallelRunSettingsFile, vsVersion)
                                        .then(function (code) {
                                            defer.resolve(code);
                                        })
                                        .fail(function (code) {
                                            defer.resolve(code);
                                        });
                                })
                                .fail(function (err) {
                                    tl.error(err);
                                    defer.resolve(1);
                                });
                        })
                        .fail(function (err) {
                            tl.error(err);
                            defer.resolve(1);
                        });
                })
                .fail(function (err) {
                    tl.error(err);
                    defer.resolve(1);
                });
        })
        .fail(function (err) {
            tl.error(err);
            defer.resolve(1);
        });

    return defer.promise;
}

function publishTestResults(testResultsDirectory: string) {
    if (testResultsDirectory) {
        var allFilesInResultsDirectory = tl.find(testResultsDirectory);
        var resultFiles = tl.match(allFilesInResultsDirectory, "*.trx", { matchBase: true });
        if (resultFiles && resultFiles.length != 0) {
            var tp = new tl.TestPublisher("VSTest");
            tp.publish(resultFiles, "false", platform, configuration, testRunTitle, publishRunAttachments);
        }
        else {
            tl._writeLine("##vso[task.logissue type=warning;code=002003;]");
            tl.warning(tl.loc('NoResultsToPublish'));
        }
    }
}

function getFilteredFiles(filesFilter: string, allFiles: string[]): string[] {
    if (os.type().match(/^Win/)) {
        return tl.match(allFiles, filesFilter, { matchBase: true, nocase: true });
    }
    else {
        return tl.match(allFiles, filesFilter, { matchBase: true });
    }
}

function cleanUp(temporarySettingsFile: string) {
    //cleanup the runsettings file
    if (temporarySettingsFile && runSettingsFile != temporarySettingsFile) {
        try {
            tl.rmRF(temporarySettingsFile, true);
        }
        catch (error) {
            //ignore. just cleanup.
        }
    }
}

function overrideTestRunParametersIfRequired(settingsFile: string): Q.Promise<string> {
    var defer = Q.defer<string>();
    if (!settingsFile || !pathExistsAsFile(settingsFile) || !overrideTestrunParameters || overrideTestrunParameters.trim().length == 0) {
        defer.resolve(settingsFile);
        return defer.promise;
    }

    overrideTestrunParameters = overrideTestrunParameters.trim();
    var overrideParameters = {};

    var parameterStrings = overrideTestrunParameters.split(";");
    parameterStrings.forEach(function (parameterString) {
        var pair = parameterString.split("=", 2);
        if (pair.length == 2) {
            var key = pair[0];
            var value = pair[1];
            if (!overrideParameters[key]) {
                overrideParameters[key] = value;
            }
        }
    });

    readFileContents(runSettingsFile, "utf-8")
        .then(function (xmlContents) {
            var parser = new xml2js.Parser();
            parser.parseString(xmlContents, function (err, result) {
                if (err) {
                    tl.warning(tl.loc('ErrorWhileReadingRunSettings', err));
                    tl.debug("Error occured while overriding test run parameters. Continuing...");
                    defer.resolve(settingsFile);
                    return defer.promise;
                }

                if (result.RunSettings && result.RunSettings.TestRunParameters && result.RunSettings.TestRunParameters[0] &&
                    result.RunSettings.TestRunParameters[0].Parameter) {
                    var parametersArray = result.RunSettings.TestRunParameters[0].Parameter;
                    parametersArray.forEach(function (parameter) {
                        var key = parameter.$.name;
                        if (overrideParameters[key]) {
                            parameter.$.value = overrideParameters[key];
                        }
                    });
                    tl.debug("Overriding test run parameters.");
                    var builder = new xml2js.Builder();
                    var overridedRunSettings = builder.buildObject(result);
                    saveToFile(overridedRunSettings, runSettingsExt)
                        .then(function (fileName) {
                            defer.resolve(fileName);
                        })
                        .fail(function (err) {
                            tl.debug("Error occured while overriding test run parameters. Continuing...");
                            tl.warning(err);
                            defer.resolve(settingsFile);
                        });
                }
                else {
                    tl.debug("No test run parameters found to override.");
                    defer.resolve(settingsFile);
                }
            });
        })
        .fail(function (err) {
            tl.debug("Error occured while overriding test run parameters. Continuing...");
            tl.warning(err);
            defer.resolve(settingsFile);
        });
    return defer.promise;
}

function isNugetRestoredAdapterPresent(rootDirectory: string): boolean {
    var allFiles = tl.find(rootDirectory);
    var adapterFiles = tl.match(allFiles, "**\\packages\\**\\*TestAdapter.dll", { matchBase: true });
    if (adapterFiles && adapterFiles.length != 0) {
        for (var i = 0; i < adapterFiles.length; i++) {
            var adapterFile = adapterFiles[i];
            var packageIndex = adapterFile.indexOf('packages') + 7;
            var packageFolder = adapterFile.substr(0, packageIndex);
            var parentFolder = path.dirname(packageFolder);
            var solutionFiles = tl.match(allFiles, path.join(parentFolder, "*.sln"), { matchBase: true });
            if (solutionFiles && solutionFiles.length != 0) {
                return true;
            }
        }
    }
    return false;
}

function getTestResultsDirectory(settingsFile: string, defaultResultsDirectory: string): Q.Promise<string> {
    var defer = Q.defer<string>();
    if (!settingsFile || !pathExistsAsFile(settingsFile)) {
        defer.resolve(defaultResultsDirectory);
        return defer.promise;
    }

    readFileContents(runSettingsFile, "utf-8")
        .then(function (xmlContents) {
            var parser = new xml2js.Parser();
            parser.parseString(xmlContents, function (err, result) {
                if (!err && result.RunSettings && result.RunSettings.RunConfiguration && result.RunSettings.RunConfiguration[0] &&
                    result.RunSettings.RunConfiguration[0].ResultsDirectory && result.RunSettings.RunConfiguration[0].ResultsDirectory[0].length > 0) {
                    var resultDirectory = result.RunSettings.RunConfiguration[0].ResultsDirectory[0];
                    resultDirectory = resultDirectory.trim();

                    if (resultDirectory) {
                        // path.resolve will take care if the result directory given in settings files is not absolute.
                        defer.resolve(path.resolve(path.dirname(runSettingsFile), resultDirectory));
                    }
                    else {
                        defer.resolve(defaultResultsDirectory);
                    }
                }
                else {
                    defer.resolve(defaultResultsDirectory);
                }
            });
        })
        .fail(function (err) {
            tl.debug("Error occured while reading test result directory from run settings. Continuing...")
            tl.warning(err);
            defer.resolve(defaultResultsDirectory);
        });
    return defer.promise;
}


function getTIAssemblyQualifiedName(vsVersion: number): String {
    return "Microsoft.VisualStudio.TraceCollector.TestImpactDataCollector, Microsoft.VisualStudio.TraceCollector, Version=" + vsVersion + ".0.0.0, Culture=neutral, PublicKeyToken=b03f5f7f11d50a3a";
}

function getTestImpactAttributes(vsVersion: number) {
    return {
        uri: TICollectorURI,
        assemblyQualifiedName: getTIAssemblyQualifiedName(vsVersion),
        friendlyName: TIFriendlyName,
        codebase: getTraceCollectorUri()
    };
}

function isTestImapctCollectorPresent(dataCollectorArray): Boolean {
    var found = false;
    var tiaFriendlyName = TIFriendlyName.toUpperCase();
    for (var node of dataCollectorArray) {
        if (node.$.friendlyName && node.$.friendlyName.toUpperCase() === tiaFriendlyName) {
            tl.debug("Test impact data collector already present, will not add the node.");
            found = true;
            break;
        }
    }
    return found;
}

function pushImpactLevelAndRootPathIfNotFound(dataCollectorArray): void {
    tl.debug("Checking for ImpactLevel and RootPath nodes in TestImpact collector");
    var tiaFriendlyName = TIFriendlyName.toUpperCase();
    var arrayLength = dataCollectorArray.length;
    for (var i = 0; i < arrayLength; i++) {
        if (dataCollectorArray[i].$.friendlyName && dataCollectorArray[i].$.friendlyName.toUpperCase() === tiaFriendlyName) {
            if (!dataCollectorArray[i].Configuration)
            {
                dataCollectorArray[i] = {Configuration:{}};
            }
            if (dataCollectorArray[i].Configuration.TestImpact && !dataCollectorArray[i].Configuration.RootPath)
            {
                dataCollectorArray[i].Configuration = {RootPath : sourcesDir};
            }
            else if (!dataCollectorArray[i].Configuration.TestImpact && dataCollectorArray[i].Configuration.RootPath)
            {
                dataCollectorArray[i].Configuration = {ImpactLevel : getTIALevel()};
            }
            else if (dataCollectorArray[i].Configuration && !dataCollectorArray[i].Configuration.TestImpact && !dataCollectorArray[i].Configuration.RootPath)
            {
                dataCollectorArray[i].Configuration = {ImpactLevel : getTIALevel(), RootPath : sourcesDir};
            }

            //Adding the codebase attribute to TestImpact collector 
            tl.debug("Adding codebase attribute to the existing test impact collector");           
            if (!dataCollectorArray[i].$.codebase) {
                dataCollectorArray[i].$.codebase = getTraceCollectorUri();
            }
        }      
    }
}

function updateRunSettings(result: any, vsVersion: number) {
    var dataCollectorNode = null;
    if (!result.RunSettings) {
        tl.debug("Updating runsettings file from RunSettings node");
        result.RunSettings = { DataCollectionRunSettings: { DataCollectors: { DataCollector: {Configuration : {ImpactLevel : getTIALevel(), RootPath : sourcesDir}} } } };
        dataCollectorNode = result.RunSettings.DataCollectionRunSettings.DataCollectors.DataCollector;
    }
    else if (!result.RunSettings.DataCollectionRunSettings) {
        tl.debug("Updating runsettings file from DataCollectionSettings node");
        result.RunSettings.DataCollectionRunSettings = { DataCollectors: { DataCollector: {Configuration : {ImpactLevel : getTIALevel(), RootPath : sourcesDir}} } };
        dataCollectorNode = result.RunSettings.DataCollectionRunSettings.DataCollectors.DataCollector;
    }
    else if (!result.RunSettings.DataCollectionRunSettings[0].DataCollectors) {
        tl.debug("Updating runsettings file from DataCollectors node");
        result.RunSettings.DataCollectionRunSettings[0] = { DataCollectors: { DataCollector: {Configuration : {ImpactLevel : getTIALevel(), RootPath : sourcesDir}} } };
        dataCollectorNode = result.RunSettings.DataCollectionRunSettings[0].DataCollectors.DataCollector;
    }
    else {
        var dataCollectorArray = result.RunSettings.DataCollectionRunSettings[0].DataCollectors[0].DataCollector;
        if (!dataCollectorArray) {
            tl.debug("Updating runsettings file from DataCollector node");
            result.RunSettings.DataCollectionRunSettings[0] = { DataCollectors: { DataCollector: {Configuration : {ImpactLevel : getTIALevel(), RootPath : sourcesDir}} } };
            dataCollectorNode = result.RunSettings.DataCollectionRunSettings[0].DataCollectors.DataCollector;
        }
        else {
            if (!isTestImapctCollectorPresent(dataCollectorArray)) {
                tl.debug("Updating runsettings file, adding a DataCollector node");
                dataCollectorArray.push({Configuration : {ImpactLevel : getTIALevel(), RootPath : sourcesDir}});
                dataCollectorNode = dataCollectorArray[dataCollectorArray.length - 1];
            }
            else {
                pushImpactLevelAndRootPathIfNotFound(dataCollectorArray);
            }
        }
    }
    if (dataCollectorNode) {
        tl.debug("Setting attributes for test impact data collector");
        dataCollectorNode.$ = getTestImpactAttributes(vsVersion);
    }
}

function updateRunSettingsFileForTestImpact(vsVersion: number, settingsFile: string, exitErrorMessage: string): Q.Promise<string> {
    var defer = Q.defer<string>();
    tl.debug("Adding test impact data collector element to runsettings file provided.");
    readFileContents(settingsFile, "utf-8")
        .then(function (xmlContents) {
            var parser = new xml2js.Parser();
            parser.parseString(xmlContents, function (err, result) {
                if (err) {
                    tl.warning(tl.loc('ErrorWhileReadingRunSettings', err));
                    tl.debug(exitErrorMessage);
                    defer.resolve(settingsFile);
                    return defer.promise;
                }
                if (result.RunSettings === undefined) {
                    tl.warning(tl.loc('ErrorWhileSettingTestImpactCollectorRunSettings'));
                    defer.resolve(settingsFile);
                    return defer.promise;
                }
                updateRunSettings(result, vsVersion);
                writeXmlFile(result, settingsFile, runSettingsExt, exitErrorMessage)
                    .then(function (filename) {
                        defer.resolve(filename);
                        return defer.promise;
                    });
            });
        })
        .fail(function (err) {
            tl.warning(err);
            tl.debug(exitErrorMessage);
            defer.resolve(settingsFile);
        });
    return defer.promise;
}

function updatTestSettings(result: any, vsVersion: number) {
    var dataCollectorNode = null;
    if (!result.TestSettings) {
        tl.debug("Updating testsettings file from TestSettings node");
        result.TestSettings = { Execution: { AgentRule: { DataCollectors: { DataCollector: {Configuration : {ImpactLevel : getTIALevel(), RootPath : sourcesDir}} } } } };
        result.TestSettings.Execution.AgentRule.$ = { name: TITestSettingsAgentNameTag };
        result.TestSettings.$ = { name: TITestSettingsNameTag, id: TITestSettingsIDTag, xmlns: TITestSettingsXmlnsTag };
        dataCollectorNode = result.TestSettings.Execution.AgentRule.DataCollectors.DataCollector;
    }
    else if (!result.TestSettings.Execution) {
        tl.debug("Updating testsettings file from Execution node");
        result.TestSettings.Execution = { AgentRule: { DataCollectors: { DataCollector: {Configuration : {ImpactLevel : getTIALevel(), RootPath : sourcesDir}} } } };
        result.TestSettings.Execution.AgentRule.$ = { name: TITestSettingsAgentNameTag };
        dataCollectorNode = result.TestSettings.Execution.AgentRule.DataCollectors.DataCollector;
    }
    else if (!result.TestSettings.Execution[0].AgentRule) {
        tl.debug("Updating testsettings file from AgentRule node");
        result.TestSettings.Execution[0] = { AgentRule: { DataCollectors: { DataCollector: {Configuration : {ImpactLevel : getTIALevel(), RootPath : sourcesDir}} } } };
        result.TestSettings.Execution[0].AgentRule.$ = { name: TITestSettingsAgentNameTag };
        dataCollectorNode = result.TestSettings.Execution[0].AgentRule.DataCollectors.DataCollector;
    }
    else if (!result.TestSettings.Execution[0].AgentRule[0].DataCollectors) {
        tl.debug("Updating testsettings file from DataCollectors node");
        result.TestSettings.Execution[0].AgentRule[0] = { DataCollectors: { DataCollector: {Configuration : {ImpactLevel : getTIALevel(), RootPath : sourcesDir}} } };
        dataCollectorNode = result.TestSettings.Execution[0].AgentRule[0].DataCollectors.DataCollector;
    }
    else {
        var dataCollectorArray = result.TestSettings.Execution[0].AgentRule[0].DataCollectors[0].DataCollector;
        if (!dataCollectorArray) {
            tl.debug("Updating testsettings file from DataCollector node");
            result.TestSettings.Execution[0].AgentRule[0].DataCollectors[0] = { DataCollector: {Configuration : {ImpactLevel : getTIALevel(), RootPath : sourcesDir}} };
            dataCollectorNode = result.TestSettings.Execution[0].AgentRule[0].DataCollectors[0].DataCollector;
        }
        else {
            if (!isTestImapctCollectorPresent(dataCollectorArray)) {
                tl.debug("Updating testsettings file, adding a DataCollector node");
                dataCollectorArray.push({Configuration : {ImpactLevel : getTIALevel(), RootPath : sourcesDir}});
                dataCollectorNode = dataCollectorArray[dataCollectorArray.length - 1];
            }
            else {
                pushImpactLevelAndRootPathIfNotFound(dataCollectorArray);
            }
        }
    }
    if (dataCollectorNode) {
        tl.debug("Setting attributes for test impact data collector");
        dataCollectorNode.$ = getTestImpactAttributes(vsVersion);
    }
}

function writeXmlFile(result: any, settingsFile: string, fileExt: string, exitErrorMessage: string): Q.Promise<string> {
    var defer = Q.defer<string>();
    var builder = new xml2js.Builder();
    var runSettingsForTestImpact = builder.buildObject(result);
    saveToFile(runSettingsForTestImpact, fileExt)
        .then(function (fileName) {
            cleanUp(settingsFile);
            defer.resolve(fileName);
            return defer.promise;
        })
        .fail(function (err) {
            tl.debug(exitErrorMessage);
            tl.warning(err);
            defer.resolve(settingsFile);
        });
    return defer.promise;
}

function updateTestSettingsFileForTestImpact(vsVersion: number, settingsFile: string, exitErrorMessage: string): Q.Promise<string> {
    var defer = Q.defer<string>();
    tl.debug("Adding test impact data collector element to testsettings file provided.");
    readFileContents(settingsFile, "utf-8")
        .then(function (xmlContents) {
            var parser = new xml2js.Parser();
            parser.parseString(xmlContents, function (err, result) {
                if (err) {
                    tl.warning(tl.loc('ErrorWhileReadingTestSettings', err));
                    tl.debug(exitErrorMessage);
                    defer.resolve(settingsFile);
                    return defer.promise;
                }
                if (result.TestSettings === undefined) {
                    tl.warning(tl.loc('ErrorWhileSettingTestImpactCollectorTestSettings'));
                    defer.resolve(settingsFile);
                    return defer.promise;
                }
                updatTestSettings(result, vsVersion);
                writeXmlFile(result, settingsFile, testSettingsExt, exitErrorMessage)
                    .then(function (filename) {
                        defer.resolve(filename);
                        return defer.promise;
                    });
            });
        })
        .fail(function (err) {
            tl.warning(err);
            tl.debug(exitErrorMessage);
            defer.resolve(settingsFile);
        });
    return defer.promise;
}


function createRunSettingsForTestImpact(vsVersion: number, settingsFile: string, exitErrorMessage: string): Q.Promise<string> {
    var defer = Q.defer<string>();
    tl.debug("No settings file provided or the provided settings file does not exist. Creating run settings file for enabling test impact data collector.");
    var runSettingsForTIA = '<?xml version="1.0" encoding="utf-8"?><RunSettings><DataCollectionRunSettings><DataCollectors>' +
        '<DataCollector uri="' + TICollectorURI + '" ' +
        'assemblyQualifiedName="' + getTIAssemblyQualifiedName(vsVersion) + '" ' +
        'friendlyName="' + TIFriendlyName + '" ' +
        'codebase="' + getTraceCollectorUri() + '" >' +
        '<Configuration>' +
        '<ImpactLevel>' + getTIALevel() + '</ImpactLevel>' +
        '<RootPath>' + sourcesDir + '</RootPath>' +
        '</Configuration>' +
        '</DataCollector>' +
        '</DataCollectors></DataCollectionRunSettings></RunSettings>';
    saveToFile(runSettingsForTIA, runSettingsExt)
        .then(function (fileName) {
            defer.resolve(fileName);
            return defer.promise;
        })
        .fail(function (err) {
            tl.debug(exitErrorMessage);
            tl.warning(err);
            defer.resolve(settingsFile);
        });
    return defer.promise;
}

function setupSettingsFileForTestImpact(vsVersion: number, settingsFile: string): Q.Promise<string> {
    var defer = Q.defer<string>();
    var exitErrorMessage = "Error occured while setting in test impact data collector. Continuing...";
    if (isTiaAllowed()) {
        if (settingsFile && settingsFile.split('.').pop().toLowerCase() == "testsettings") {
            updateTestSettingsFileForTestImpact(vsVersion, settingsFile, exitErrorMessage)
                .then(function (updatedFile) {
                    defer.resolve(updatedFile);
                    return defer.promise;
                });
        }
        else if (!settingsFile || settingsFile.split('.').pop().toLowerCase() != "runsettings" || !pathExistsAsFile(settingsFile)) {
            createRunSettingsForTestImpact(vsVersion, settingsFile, exitErrorMessage)
                .then(function (updatedFile) {
                    defer.resolve(updatedFile);
                    return defer.promise;
                });
        }
        else {
            updateRunSettingsFileForTestImpact(vsVersion, settingsFile, exitErrorMessage)
                .then(function (updatedFile) {
                    defer.resolve(updatedFile);
                    return defer.promise;
                });
        }
    }
    else {
        tl.debug("Settings are not sufficient for setting test impact. Not updating the settings file");
        defer.resolve(settingsFile);
    }
    return defer.promise;
}

function setupRunSettingsFileForParallel(runInParallel: boolean, settingsFile: string): Q.Promise<string> {
    var defer = Q.defer<string>();
    var exitErrorMessage = "Error occured while setting run in parallel. Continuing...";
    if (runInParallel) {
        if (settingsFile && settingsFile.split('.').pop().toLowerCase() == "testsettings") {
            tl.warning(tl.loc('RunInParallelNotSupported'));
            defer.resolve(settingsFile);
            return defer.promise;
        }

        if (!settingsFile || settingsFile.split('.').pop().toLowerCase() != "runsettings" || !pathExistsAsFile(settingsFile)) {
            tl.debug("No settings file provided or the provided settings file does not exist.");
            var runSettingsForParallel = '<?xml version="1.0" encoding="utf-8"?><RunSettings><RunConfiguration><MaxCpuCount>0</MaxCpuCount></RunConfiguration></RunSettings>';
            saveToFile(runSettingsForParallel, runSettingsExt)
                .then(function (fileName) {
                    defer.resolve(fileName);
                    return defer.promise;
                })
                .fail(function (err) {
                    tl.debug(exitErrorMessage);
                    tl.warning(err);
                    defer.resolve(settingsFile);
                });
        }
        else {
            tl.debug("Adding maxcpucount element to runsettings file provided.");
            readFileContents(settingsFile, "utf-8")
                .then(function (xmlContents) {
                    var parser = new xml2js.Parser();
                    parser.parseString(xmlContents, function (err, result) {
                        if (err) {
                            tl.warning(tl.loc('ErrorWhileReadingRunSettings', err));
                            tl.debug(exitErrorMessage);
                            defer.resolve(settingsFile);
                            return defer.promise;
                        }

                        if (result.RunSettings === undefined) {
                            tl.warning(tl.loc('FailedToSetRunInParallel'));
                            defer.resolve(settingsFile);
                            return defer.promise;
                        }

                        if (!result.RunSettings) {
                            result.RunSettings = { RunConfiguration: { MaxCpuCount: 0 } };
                        }
                        else if (!result.RunSettings.RunConfiguration || !result.RunSettings.RunConfiguration[0]) {
                            result.RunSettings.RunConfiguration = { MaxCpuCount: 0 };
                        }
                        else {
                            var runConfigArray = result.RunSettings.RunConfiguration[0];
                            runConfigArray.MaxCpuCount = 0;
                        }

                        var builder = new xml2js.Builder();
                        var runSettingsForParallel = builder.buildObject(result);
                        saveToFile(runSettingsForParallel, runSettingsExt)
                            .then(function (fileName) {
                                cleanUp(settingsFile);
                                defer.resolve(fileName);
                                return defer.promise;
                            })
                            .fail(function (err) {
                                tl.debug(exitErrorMessage);
                                tl.warning(err);
                                defer.resolve(settingsFile);
                            });
                    });
                })
                .fail(function (err) {
                    tl.warning(err);
                    tl.debug(exitErrorMessage);
                    defer.resolve(settingsFile);
                });
        }
    }
    else {
        defer.resolve(settingsFile);
    }

    return defer.promise;
}

function saveToFile(fileContents: string, extension: string): Q.Promise<string> {
    var defer = Q.defer<string>();
    var tempFile = path.join(os.tmpdir(), uuid.v1() + extension);
    fs.writeFile(tempFile, fileContents, function (err) {
        if (err) {
            defer.reject(err);
        }
        tl.debug("Temporary runsettings file created at " + tempFile);
        defer.resolve(tempFile);
    });
    return defer.promise;
}

function setRunInParallellIfApplicable(vsVersion: number) {
    if (runInParallel) {
        if (!isNaN(vsVersion) && vsVersion >= 14) {
            if (vsVersion >= 15) { // moved away from taef
                return;
            }

            // in 14.0 taef parellization needed taef enabled
            var vs14Common = tl.getVariable("VS140COMNTools");
            if (vs14Common && pathExistsAsFile(path.join(vs14Common, "..\\IDE\\CommonExtensions\\Microsoft\\TestWindow\\TE.TestModes.dll"))) {
                setRegistryKeyForParallelExecution(vsVersion);
                return;
            }
        }
        resetRunInParallel();
    }
}

function resetRunInParallel() {
    tl.warning(tl.loc('UpdateOneOrHigherRequired'));
    runInParallel = false;
}

function locateVSVersion(): Q.Promise<number> {
    var defer = Q.defer<number>();
    var vsVersion = parseFloat(vsTestVersion);
    if (!isNaN(vsVersion)) {
        defer.resolve(vsVersion);
        return defer.promise;
    }
    var regPath = "HKLM\\SOFTWARE\\Microsoft\\VisualStudio";
    regedit.list(regPath).on('data', function (entry) {
        if (entry && entry.data && entry.data.keys) {
            var subkeys = entry.data.keys;
            var versions = getFloatsFromStringArray(subkeys);
            if (versions && versions.length > 0) {
                versions.sort((a, b) => a - b);
                defer.resolve(versions[versions.length - 1]);
                return defer.promise;
            }
        }
        defer.resolve(null);
    });
    return defer.promise;
}

function getFloatsFromStringArray(inputArray: string[]): number[] {
    var outputArray: number[] = [];
    var count;
    if (inputArray) {
        for (count = 0; count < inputArray.length; count++) {
            var floatValue = parseFloat(inputArray[count]);
            if (!isNaN(floatValue)) {
                outputArray.push(floatValue);
            }
        }
    }
    return outputArray;
}

function setRegistryKeyForParallelExecution(vsVersion: number) {
    var regKey = "HKCU\\SOFTWARE\\Microsoft\\VisualStudio\\" + vsVersion.toFixed(1) + "_Config\\FeatureFlags\\TestingTools\\UnitTesting\\Taef";
    regedit.createKey(regKey, function (err) {
        if (!err) {
            var values = {
                [regKey]: {
                    'Value': {
                        value: '1',
                        type: 'REG_DWORD'
                    }
                }
            };
            regedit.putValue(values, function (err) {
                if (err) {
                    tl.warning(tl.loc('ErrorOccuredWhileSettingRegistry', err));
                }
            });
        } else {
            tl.warning(tl.loc('ErrorOccuredWhileSettingRegistry', err));
        }
    });
}

function readFileContents(filePath: string, encoding: string): Q.Promise<string> {
    var defer = Q.defer<string>();

    fs.readFile(filePath, encoding, (err, data) => {
        if (err) {
            defer.reject(new Error('Could not read file (' + filePath + '): ' + err.message));
        }
        else {
            defer.resolve(data);
        }
    });

    return defer.promise;
}

function pathExistsAsFile(path: string) {
    return tl.exist(path) && tl.stats(path).isFile();
}

function pathExistsAsDirectory(path: string) {
    return tl.exist(path) && tl.stats(path).isDirectory();
}

function isEmptyResponseFile(responseFile: string): boolean {
    if (pathExistsAsFile(responseFile) && tl.stats(responseFile).size) {
        return false;
    }
    return true;
}

function isTiaAllowed(): boolean {
    if (tiaEnabled && tiaEnabled.toUpperCase() == "TRUE" && getTestSelectorLocation()) {
        return true;
    }
    return false;
}

function getTIALevel()
{
    if (fileLevel && fileLevel.toUpperCase() == "FALSE") {
        return "method";
    }
    return "file";
}

function responseContainsNoTests(filePath: string): Q.Promise<boolean> {
    return readFileContents(filePath, "utf-8").then(function(resp) {
        if (resp == "/Tests:") {
            return true;
        }
        else {
            return false;
        }
    });
}<|MERGE_RESOLUTION|>--- conflicted
+++ resolved
@@ -368,17 +368,15 @@
     var defer = Q.defer<number>();
     if (isTiaAllowed()) {
         publishCodeChanges()
-<<<<<<< HEAD
             .then(function(status) {                
                 getVstestTestsList(vsVersion)
                     .then(function (listFile) {
                         generateResponseFile(listFile)
                             .then(function (responseFile) {
-                                if (isNonEmptyResponseFile(responseFile)) {
-                                    updateResponseFile(getVstestArguments(settingsFile, true), responseFile)
-                                        .then(function (updatedFile) {
-                                            executeVstest(testResultsDirectory, settingsFile, vsVersion, ["@" + updatedFile])
-                                                .then(function (code) {
+								if (isEmptyResponseFile(responseFile)) {
+                                    tl.debug("Empty response file detected. All tests will be executed.");
+                                    executeVstest(testResultsDirectory, settingsFile, vsVersion, getVstestArguments(settingsFile, false))
+                                        .then(function (code) {
                                                     uploadTestResults(testResultsDirectory)
                                                     .then(function (code) {
                                                         defer.resolve(+code);
@@ -393,53 +391,7 @@
                                                         tl.debug("Deleting the discovered tests file" + listFile);
                                                         tl.rmRF(listFile, true);
                                                     });
-                                                })
-                                                .fail(function (code) {
-                                                    defer.resolve(code);
-                                                })
-                                                .finally(function () {
-                                                    tl.debug("Deleting the response file" + responseFile)
-                                                    tl.rmRF(responseFile, true);
-                                                    tl.debug("Deleting the discovered tests file" + listFile);
-                                                    tl.rmRF(listFile, true);
-                                                });
-                                        })
-                                        .fail(function (err) {
-                                            tl.error(err);
-                                            tl.warning(tl.loc('ErrorWhileUpdatingResponseFile', responseFile));
-                                            executeVstest(testResultsDirectory, settingsFile, vsVersion, getVstestArguments(settingsFile, false))
-                                                .then(function (code) {
-                                                    uploadTestResults(testResultsDirectory)
-                                                    .then(function (code) {
-                                                        defer.resolve(+code);
-                                                    })
-                                                    .fail(function (code) {
-                                                        tl.debug("Test Run Updation failed!");
-                                                        defer.resolve(code);
-                                                    })
-                                                    .finally(function () {
-                                                        tl.debug("Deleting the response file" + responseFile);
-                                                        tl.rmRF(responseFile, true);
-                                                        tl.debug("Deleting the discovered tests file" + listFile);
-                                                        tl.rmRF(listFile, true);
-                                                    });
-                                                })
-                                                .fail(function (code) {
-                                                    defer.resolve(code);
-                                                }).finally(function () {
-                                                    tl.debug("Deleting the response file" + responseFile)
-                                                    tl.rmRF(responseFile, true);
-                                                    tl.debug("Deleting the discovered tests file" + listFile);
-                                                    tl.rmRF(listFile, true);
-                                                });
-                                        });
-                                }
-                                else {
-                                    tl.debug("Empty response file detected. All tests will be executed.");
-                                    executeVstest(testResultsDirectory, settingsFile, vsVersion, getVstestArguments(settingsFile, false))
-                                        .then(function (code) {
-                                            defer.resolve(code);
-                                        })
+										})
                                         .fail(function (code) {
                                             defer.resolve(code);
                                         })
@@ -450,78 +402,100 @@
                                             tl.rmRF(listFile, true);
                                         });
                                 }
+                                else {
+									responseContainsNoTests(responseFile)
+										.then(function (noTestsAvailable) {
+											if (noTestsAvailable)
+											{
+												tl.debug("No tests impacted. Not running any tests.");
+												tl.debug("Deleting the response file " + responseFile)
+												tl.rmRF(responseFile, true);
+											}
+											else{
+												updateResponseFile(getVstestArguments(settingsFile, true), responseFile)
+												.then(function (updatedFile) {
+													executeVstest(testResultsDirectory, settingsFile, vsVersion, ["@" + updatedFile])
+														.then(function (code) {
+															uploadTestResults(testResultsDirectory)
+															.then(function (code) {
+																defer.resolve(+code);
+															})
+															.fail(function (code) {
+																tl.debug("Test Run Updation failed!");
+																defer.resolve(code);
+															})
+															.finally(function () {
+																tl.debug("Deleting the response file" + responseFile);
+																tl.rmRF(responseFile, true);
+																tl.debug("Deleting the discovered tests file" + listFile);
+																tl.rmRF(listFile, true);
+															});
+														})
+														.fail(function (code) {
+															defer.resolve(code);
+														})
+														.finally(function () {
+															tl.debug("Deleting the response file" + responseFile)
+															tl.rmRF(responseFile, true);
+															tl.debug("Deleting the discovered tests file" + listFile);
+															tl.rmRF(listFile, true);
+														});
+												})
+												.fail(function (err) {
+													tl.error(err);
+													tl.warning(tl.loc('ErrorWhileUpdatingResponseFile', responseFile));
+													executeVstest(testResultsDirectory, settingsFile, vsVersion, getVstestArguments(settingsFile, false))
+														.then(function (code) {
+															uploadTestResults(testResultsDirectory)
+															.then(function (code) {
+																defer.resolve(+code);
+															})
+															.fail(function (code) {
+																tl.debug("Test Run Updation failed!");
+																defer.resolve(code);
+															})
+															.finally(function () {
+																tl.debug("Deleting the response file" + responseFile);
+																tl.rmRF(responseFile, true);
+																tl.debug("Deleting the discovered tests file" + listFile);
+																tl.rmRF(listFile, true);
+															});
+														})
+														.fail(function (code) {
+															defer.resolve(code);
+														}).finally(function () {
+															tl.debug("Deleting the response file" + responseFile)
+															tl.rmRF(responseFile, true);
+															tl.debug("Deleting the discovered tests file" + listFile);
+															tl.rmRF(listFile, true);
+														});
+												});
+											}
+										});                                    
+									}                                
                             })                    
                             .fail(function (err) {
                                 tl.error(err);
                                 tl.warning(tl.loc('ErrorWhileCreatingResponseFile'));
                                 executeVstest(testResultsDirectory, settingsFile, vsVersion, getVstestArguments(settingsFile, false))
                                     .then(function (code) {
-                                        defer.resolve(code);
-                                    })
+											uploadTestResults(testResultsDirectory)
+											.then(function (code) {
+												defer.resolve(+code);
+											})
+											.fail(function (code) {
+												tl.debug("Test Run Updation failed!");
+												defer.resolve(code);
+											})
+											.finally(function () {												
+												tl.debug("Deleting the discovered tests file" + listFile);
+												tl.rmRF(listFile, true);
+											});
+										})
                                     .fail(function (code) {
                                         defer.resolve(code);
                                     });
                             });
-=======
-            .then(function(status) {
-                generateResponseFile()
-                    .then(function (responseFile) {
-                        if (isEmptyResponseFile(responseFile)) {
-                            tl.debug("Empty response file detected. All tests will be executed.");
-                            executeVstest(testResultsDirectory, settingsFile, vsVersion, getVstestArguments(settingsFile, false))
-                                .then(function (code) {
-                                    defer.resolve(code);
-                                })
-                                .fail(function (code) {
-                                    defer.resolve(code);
-                                })
-                                .finally(function () {
-                                    tl.debug("Deleting the response file " + responseFile)
-                                    tl.rmRF(responseFile, true);
-                                });
-                        }
-                        else
-                        {
-                            responseContainsNoTests(responseFile)
-                                .then(function (noTestsAvailable) {
-                                    if (noTestsAvailable) {
-                                        tl.debug("No tests impacted. Not running any tests.");
-                                        tl.debug("Deleting the response file " + responseFile)
-                                        tl.rmRF(responseFile, true);
-                                    }
-                                    else {
-                                        updateResponseFile(getVstestArguments(settingsFile, true), responseFile)
-                                            .then(function (updatedFile) {
-                                                executeVstest(testResultsDirectory, settingsFile, vsVersion, ["@" + updatedFile])
-                                                    .then(function (code) {
-                                                        defer.resolve(code);
-                                                    })
-                                                    .fail(function (code) {
-                                                        defer.resolve(code);
-                                                    })
-                                                    .finally(function () {
-                                                        tl.debug("Deleting the response file " + responseFile)
-                                                        tl.rmRF(responseFile, true);
-                                                    });
-                                            })
-                                            .fail(function (err) {
-                                                tl.error(err);
-                                                tl.warning(tl.loc('ErrorWhileUpdatingResponseFile', responseFile));
-                                                executeVstest(testResultsDirectory, settingsFile, vsVersion, getVstestArguments(settingsFile, false))
-                                                    .then(function (code) {
-                                                        defer.resolve(code);
-                                                    })
-                                                    .fail(function (code) {
-                                                        defer.resolve(code);
-                                                    }).finally(function () {
-                                                        tl.debug("Deleting the response file " + responseFile)
-                                                        tl.rmRF(responseFile, true);
-                                                    });
-                                            });
-                                    }
-                                });                           
-                        }                        
->>>>>>> a0837610
                     })
                     .fail(function (err) {
                         tl.error(err);
@@ -534,6 +508,7 @@
                 tl.warning(tl.loc('ErrorWhilePublishingCodeChanges'));
                 executeVstest(testResultsDirectory, settingsFile, vsVersion, getVstestArguments(settingsFile, false))
                     .then(function (code) {
+						publishTestResults(testResultsDirectory);
                         defer.resolve(code);
                     })
                     .fail(function (code) {
