{
    "id": "EF087383-EE5E-42C7-9A53-AB56C98420F9",
    "name": "VSTest",
    "friendlyName": "Visual Studio Test",
    "description": "Run tests with Visual Studio test runner",
    "helpMarkDown": "[More Information](https://go.microsoft.com/fwlink/?LinkId=835764)",
    "category": "Test",
    "visibility": [
        "Build",
        "Release"
    ],
	"runsOn": [
        "Agent",
        "DeploymentGroup"
    ],
    "author": "Microsoft Corporation",
    "version": {
        "Major": 2,
        "Minor": 0,
<<<<<<< HEAD
        "Patch": 57
=======
        "Patch": 58
>>>>>>> 47678c0c
    },
    "demands": [
        "vstest"
    ],
    "releaseNotes" : "<ul><li><b>Run tests using agent phase:</b>Unified agent across Build, Release and Test allows for automation agents to be used for testing purposes as well. You can now run Visual Studio tests in various modes: single agent, distributed test run using multi-agent setting and multi-config mode to replicate tests in different configurations.</li><li><b>Test Impact Analysis:</b> Automatically select and run only the tests needed to validate the code change.</li><li>Support for minimatch patterns for specifying test assemblies.</li></ul><p><a href=\"https://aka.ms/testingwithphases\" target=\"_blank\">More information</a></p>",
    "minimumAgentVersion": "2.103.0",
    "groups": [
        {
            "name": "testSelection",
            "displayName": "Test selection",
            "isExpanded": true
        },
        {
            "name": "executionOptions",
            "displayName": "Execution options",
            "isExpanded": true
        },
        {
            "name": "reportingOptions",
            "displayName": "Reporting options",
            "isExpanded": true
        }
    ],
    "inputs": [
        {
            "name": "testSelector",
            "type": "pickList",
            "label": "Select tests using",
            "defaultValue": "testAssemblies",
            "required": true,
            "helpMarkDown": "Specify the means to select tests",
            "groupName": "testSelection",
            "options": {
                "testAssemblies": "Test assemblies",
                "testPlan": "Test plan",
                "testRun": "Test run (for on-demand runs)"
            }
        },
        {
            "name": "testAssemblyVer2",
            "type": "multiLine",
            "label": "Test assemblies",
            "defaultValue": "**\\*test*.dll\n!**\\obj\\**",
            "required": true,
            "helpMarkDown": "Run tests from the specified files. The file paths are relative to the search folder. Supports multiple lines of minimatch patterns. [More Information](https://aka.ms/minimatchexamples)",
            "groupName": "testSelection",
            "properties": {
                "rows": "3",
                "resizable": "true"
            },
            "visibleRule": "testSelector = testAssemblies"
        },
        {
            "name": "testPlan",
            "type": "pickList",
            "label": "Test plan",
            "defaultValue": "",
            "required": true,
            "helpMarkDown": "Select a test plan containing test suites with automated test cases.",
            "groupName": "testSelection",
            "properties": {
                "DisableManageLink": "True"
            },
            "visibleRule": "testSelector = testPlan"
        },
        {
            "name": "testSuite",
            "type": "pickList",
            "label": "Test suite",
            "defaultValue": "",
            "required": true,
            "helpMarkDown": "Select one or more test suites containing automated test cases. Test case work items must be associated with an automated test method. [Learn more.](https://go.microsoft.com/fwlink/?linkid=847773",
            "groupName": "testSelection",
            "properties": {
                "MultiSelect": "True",
                "DisableManageLink": "True"
            },
            "visibleRule": "testSelector = testPlan"
        },
        {
            "name": "testConfiguration",
            "type": "pickList",
            "label": "Test configuration",
            "defaultValue": "",
            "required": true,
            "helpMarkDown": "Select Test Configuration.",
            "groupName": "testSelection",
            "properties": {
                "DisableManageLink": "True"
            },
            "visibleRule": "testSelector = testPlan"
        },
        {
            "name": "tcmTestRun",
            "type": "string",
            "label": "Test Run",
            "defaultValue": "$(test.RunId)",
            "required": false,
            "helpMarkDown": "Test run based selection is used when triggering automated test runs from the test hub. This option cannot be used for running tests in the CI/CD pipeline.",
            "groupName": "testSelection",
            "properties": {
                "rows": "3",
                "resizable": "true"
            },
            "visibleRule": "testSelector = testRun"
        },
        {
            "name": "searchFolder",
            "type": "string",
            "label": "Search folder",
            "defaultValue": "$(System.DefaultWorkingDirectory)",
            "required": false,
            "helpMarkDown": "Folder to search for the test assemblies. Defaults to $(System.DefaultWorkingDirectory).",
            "groupName": "testSelection"
        },
        {
            "name": "testFiltercriteria",
            "type": "string",
            "label": "Test filter criteria",
            "defaultValue": "",
            "required": false,
            "helpMarkDown": "Additional criteria to filter tests from Test assemblies. For example: `Priority=1|Name=MyTestMethod`",
            "groupName": "testSelection",
            "visibleRule": "testSelector = testAssemblies"
        },
        {
            "name": "runOnlyImpactedTests",
            "type": "boolean",
            "label": "Run only impacted tests",
            "defaultValue": "False",
            "required": false,
            "helpMarkDown": "Automatically select, and run only the tests needed to validate the code change. [More information](https://aka.ms/tialearnmore)",
            "groupName": "testSelection",
            "visibleRule": "testSelector = testAssemblies"
        },
        {
            "name": "runAllTestsAfterXBuilds",
            "type": "string",
            "label": "Number of builds after which all tests should be run",
            "defaultValue": "50",
            "required": false,
            "helpMarkDown": "Number of builds after which to automatically run all tests. Test Impact Analysis stores the mapping between test cases and source code. It is recommended to regenerate the mapping by running all tests, on a regular basis.",
            "groupName": "testSelection",
            "visibleRule": "testSelector = testAssemblies && runOnlyImpactedTests = true"
        },
        {
            "name": "uiTests",
            "type": "boolean",
            "label": "Test mix contains UI tests",
            "defaultValue": "false",
            "required": false,
            "helpMarkDown": "To run UI tests, ensure that the agent is set to run in interactive mode. [More information](https://aka.ms/uitestmoreinfo).",
            "groupName": "testSelection"
        },
        {
            "name": "vstestLocationMethod",
            "type": "radio",
            "label": "Select test platform using",
            "required": false,
            "groupName": "executionOptions",
            "defaultValue": "version",
            "options": {
                "version": "Version",
                "location": "Specific location"
            }
        },
        {
            "name": "vsTestVersion",
            "type": "pickList",
            "label": "Test platform version",
            "defaultValue": "latest",
            "required": false,
            "helpMarkDown": "The version of Visual Studio test to use. If latest is specified it chooses Visual Sutdio 2017 or Visual Studio 2015 depending on what is installed. Visual Studio 2013 is not supported.",
            "visibleRule": "vstestLocationMethod = version",
            "groupName": "executionOptions",
             "options": {
                 "latest": "Latest",
                 "15.0": "Visual Studio 2017",
                 "14.0": "Visual Studio 2015"
            }
        },
        {
            "name": "vstestLocation",
            "type": "string",
            "label": "Path to vstest.console.exe",
            "defaultValue": "",
            "required": false,
            "helpMarkDown": "Optionally supply the path to VSTest.",
            "visibleRule": "vstestLocationMethod = location",
            "groupName": "executionOptions"
        },
        {
            "name": "runSettingsFile",
            "type": "filePath",
            "label": "Settings file",
            "defaultValue": "",
            "required": false,
            "helpMarkDown": "Path to runsettings or testsettings file to use with the tests.",
            "groupName": "executionOptions"
        },
        {
            "name": "overrideTestrunParameters",
            "type": "multiLine",
            "label": "Override test run parameters",
            "defaultValue": "",
            "required": false,
            "helpMarkDown": "Override parameters defined in the TestRunParameters section of runsettings file. For example: `-key1 value1 -key2 value2`",
            "properties": {
                "rows": "3",
                "resizable": "true",
                "editorExtension": "ms.vss-services-azure.parameters-grid"
            },
            "groupName": "executionOptions"
        },
        {
            "name": "runInParallel",
            "type": "boolean",
            "label": "Run tests in parallel on multi-core machines",
            "defaultValue": "False",
            "required": false,
            "helpMarkDown": "If set, tests will run in parallel leveraging available cores of the machine. This will override the MaxCpuCount if specified in your runsettings file. [Click here](https://aka.ms/paralleltestexecution) to learn more about how tests are run in parallel.",
            "groupName": "executionOptions"
         },
         {
            "name": "runTestsInIsolation",
            "type": "boolean",
            "label": "Run tests in isolation",
            "defaultValue": "False",
            "required": false,
            "helpMarkDown": "Runs the tests in an isolated process. This makes vstest.console.exe process less likely to be stopped on an error in the tests, but tests might run slower. This option currently cannot be used when running with the multi-agent phase setting.",
            "groupName": "executionOptions"
        },
        {
            "name": "pathtoCustomTestAdapters",
            "type": "string",
            "label": "Path to custom test adapters",
            "defaultValue": "",
            "required": false,
            "helpMarkDown": "Directory path to custom test adapters. Nuget restored adapters are automatically searched for.",
            "groupName": "executionOptions"
        },
        {
           "name": "codeCoverageEnabled",
            "type": "boolean",
            "label": "Code coverage enabled",
            "defaultValue": "False",
            "required": false,
            "helpMarkDown": "Collect code coverage information from the test run.",
            "groupName": "executionOptions"
        },
        {
            "name": "otherConsoleOptions",
            "type": "string",
            "label": "Other console options",
            "defaultValue": "",
            "required": false,
            "helpMarkDown": "Other console options that can be passed to vstest.console.exe, as documented <a href=\"https://aka.ms/vstestotherconsoleoptions\" target=\"_blank\">here</a>. <p>These options are not supported and will be ignored when running tests using the ‘Multi agent’ parallel setting of an agent phase or when running tests using ‘Test plan’ option. The options can be specified using a settings file instead.</p>",
            "groupName": "executionOptions"
        },
        {
            "name": "testRunTitle",
            "type": "string",
            "label": "Test run title",
            "defaultValue": "",
            "required": false,
            "helpMarkDown": "Provide a name for the test run.",
            "groupName": "reportingOptions"
        },
        {
            "name": "platform",
            "type": "string",
            "label": "Build platform",
            "defaultValue": "",
            "required": false,
            "helpMarkDown": "Build platform against which the tests should be reported. If you have defined a variable for platform in your build task, use that here.",
            "groupName": "reportingOptions"
        },
        {
            "name": "configuration",
            "type": "string",
            "label": "Build configuration",
            "defaultValue": "",
            "required": false,
            "helpMarkDown": "Build configuration against which the tests should be reported. If you have defined a variable for configuration in your build task, use that here.",
            "groupName": "reportingOptions"
        },
        {
            "name": "publishRunAttachments",
            "type": "boolean",
            "label": "Upload test attachments",
            "defaultValue": "true",
            "required": false,
            "helpMarkDown": "Opt in/out of publishing run level attachments.",
            "groupName": "reportingOptions"
        }
    ],
    "sourceDefinitions": [
        {
            "target": "testPlan",
            "endpoint": "/$(system.teamProject)/_apis/test/plans?api-version=3.0-preview.2",
            "selector": "jsonpath:$.value[*].name",
            "keySelector": "jsonpath:$.value[*].id",
            "authKey": "tfs:teamfoundation"
        },
        {
            "target": "testConfiguration",
            "endpoint": "/$(system.teamProject)/_apis/test/configurations?api-version=3.0-preview.1",
            "selector": "jsonpath:$.value[*].name",
            "keySelector": "jsonpath:$.value[*].id",
            "authKey": "tfs:teamfoundation"
        },
        {
            "target": "testSuite",
            "endpoint": "/$(system.teamProject)/_apis/test/plans/$(testPlan)/suites?$asTreeView=true&api-version=3.0-preview.2",
            "selector": "jsonpath:$.value[*]",
            "authKey": "tfs:teamfoundation"
        }
    ],
    "instanceNameFormat": "VsTest - $(testSelector)",
    "execution": {
        "Node": {
            "target": "runvstest.js"
        }
    },
    "messages": {
        "VstestLocationDoesNotExist": "The location of 'vstest.console.exe' specified '%s' does not exist.",
        "VstestReturnCode": "Vstest exited with return code: %d.",
        "NoMatchingTestAssemblies": "No test assemblies found matching the pattern: %s.",
        "VstestNotFound": "Visual Studio %d is not found. Try again with a version that exists on your build agent machine.",
        "NoVstestFound": "Test platform is not found. Try again after installing it on your build agent machine.",
        "VstestFailed": "Vstest failed with error. Check logs for failures. There might be failed tests.",
        "VstestTIANotSupported": "Install Visual Studio 2015 update 3 or Visual Studio 2017 RC or above to run Test Impact Analysis.",
        "NoResultsToPublish": "No results found to publish.",
        "ErrorWhileReadingRunSettings": "Error occured while reading run settings file. Error : %s.",
        "ErrorWhileReadingTestSettings": "Error occured while reading test settings file. Error : %s.",
        "RunInParallelNotSupported": "Running tests in parallel on multi-core machines is not supported with testsettings file. This option will be ignored.",
        "InvalidSettingsFile": "The specified settings file %s is invalid or does not exist. Provide a valid settings file or clear the field.",
        "UpdateThreeOrHigherRequired": "Install Visual Studio 2015 Update 3 or higher on your build agent machine to run the tests in parallel.",
        "ErrorOccuredWhileSettingRegistry": "Error occured while setting registry key, Error: %s.",
        "ErrorWhileSettingTestImpactCollectorTestSettings": "Error occurred while setting Test Impact Collector in test settings file.",
        "ErrorWhileSettingTestImpactCollectorRunSettings": "Error occurred while setting Test Impact Collector in run settings file.",
        "ErrorWhileCreatingResponseFile": "Error occurred while creating the response file. All the tests will be executed for this run.",
        "ErrorWhileUpdatingResponseFile": "Error occurred while updating the response file '%s'. All the tests will be executed for this run.",
        "ErrorWhilePublishingCodeChanges": "Error occurred while publishing the code changes. All the tests will be executed for this run.",
        "ErrorWhileListingDiscoveredTests": "Error occured while discovering the tests. All the tests will be exexuted for this run.",
        "PublishCodeChangesPerfTime": "Total time taken to publish code changes: %d milliseconds.",
        "GenerateResponseFilePerfTime": "Total time taken to get response file: %d milliseconds.",
        "UploadTestResultsPerfTime": "Total time taken to upload test results: %d milliseconds.",
        "ErrorReadingVstestVersion": "Error reading the version of vstest.console.exe.",
        "UnexpectedVersionString": "Unexpected version string detected for vstest.console.exe: %s.",
        "UnexpectedVersionNumber": "Unexpected version number detected for vstest.console.exe: %s.",
        "VstestDiagNotSupported": "vstest.console.exe version does not support the /diag flag. Enable diagnositics via the exe.config files",
        "NoIncludePatternFound": "No include pattern found. Specify atleast one include pattern to search test assemblies.",
        "ErrorWhileUpdatingSettings": "Error occurred while updating the settings file. Using the specified settings file.",
        "VideoCollectorNotSupportedWithRunSettings": "Video collector is not supported with run settings.",
        "runTestInIsolationNotSupported": "Running tests in isolation is not supported when using the multi-agent phase setting. This option will be ignored.",
        "overrideNotSupported": "Overriding test run parameters is supported only with runsettings file. This option will be ignored.",
        "vstestVersionInvalid": "Given test platform version %s is not supported.",
        "configureDtaAgentFailed": "Configuring the test agent with the server failed even after %d retries with error %s",
        "otherConsoleOptionsNotSupported": "Other console options is not supported when using the multi-agent phase setting. This option will be ignored.",
        "distributedTestWorkflow": "In distributed testing flow",
        "dtaNumberOfAgents": "Distributed test execution, number of agents in phase : %s",
        "testSelectorInput": "Test selector : %s",
        "searchFolderInput": "Search folder : %s",
        "testFilterCriteriaInput": "Test filter criteria : %s",
        "runSettingsFileInput": "Run settings file : %s",
        "runInParallelInput":"Run in parallel : %s",
        "runInIsolationInput":"Run in isolation : %s",
        "pathToCustomAdaptersInput": "Path to custom adapters : %s",
        "otherConsoleOptionsInput": "Other console options : %s",
        "codeCoverageInput": "Code coverage enabled : %s",
        "testPlanInput": "Test plan Id : %s",
        "testplanConfigInput": "Test plan configuration Id : %s",
        "testSuiteSelected": "Test suite Id selected: %s",
        "testAssemblyFilterInput": "Test assemblies : %s",
        "vsVersionSelected": "VisualStudio version selected for test execution : %s",
        "runTestsLocally": "Run the tests locally using %s",
        "vstestLocationSpecified": "%s, specified location : %s",
        "uitestsparallel": "Running UI tests in parallel on the same machine can lead to errors. Consider disabling the ‘run in parallel’ option or run UI tests using a separate task. To learn more, see https://aka.ms/paralleltestexecution ",
        "pathToCustomAdaptersInvalid": "Path to custom adapters '%s' should be a directory and it should exist.",
        "pathToCustomAdaptersContainsNoAdapters": "Path to custom adapters '%s' does not contain any test adapters, provide a valid path.",
        "testAssembliesSelector": "Test assemblies",
        "testPlanSelector": "Test plan",
        "testRunSelector": "Test run (for on-demand runs)",
        "testRunIdInvalid": "The test selection is 'Test run (for on-demand runs)', but the test run id '%s' given is invalid",
        "testRunIdInput": "Test run Id (for on-demand runs) : '%s'"
    }
}<|MERGE_RESOLUTION|>--- conflicted
+++ resolved
@@ -17,11 +17,7 @@
     "version": {
         "Major": 2,
         "Minor": 0,
-<<<<<<< HEAD
-        "Patch": 57
-=======
-        "Patch": 58
->>>>>>> 47678c0c
+        "Patch": 59
     },
     "demands": [
         "vstest"
