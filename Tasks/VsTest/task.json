--- conflicted
+++ resolved
@@ -17,11 +17,7 @@
     "version": {
         "Major": 2,
         "Minor": 0,
-<<<<<<< HEAD
-        "Patch": 29
-=======
-        "Patch": 32
->>>>>>> a669bb2e
+        "Patch": 33
     },
     "demands": [
         "vstest"
