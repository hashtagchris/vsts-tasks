--- conflicted
+++ resolved
@@ -17,11 +17,7 @@
     "version": {
         "Major": 2,
         "Minor": 1,
-<<<<<<< HEAD
-        "Patch": 17
-=======
-        "Patch": 18
->>>>>>> 9ed59089
+        "Patch": 19
     },
     "demands": [
         "vstest"
