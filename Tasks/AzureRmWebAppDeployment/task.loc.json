{
  "id": "497D490F-EEA7-4F2B-AB94-48D9C1ACDCB1",
  "name": "AzureRmWebAppDeployment",
  "friendlyName": "ms-resource:loc.friendlyName",
  "description": "ms-resource:loc.description",
  "helpMarkDown": "ms-resource:loc.helpMarkDown",
  "category": "Deploy",
  "visibility": [
    "Build",
    "Release"
  ],
  "runsOn": [
    "Agent"
  ],
  "author": "Microsoft Corporation",
  "version": {
    "Major": 3,
    "Minor": 3,
<<<<<<< HEAD
    "Patch": 15
=======
    "Patch": 16
>>>>>>> 763f49f0
  },
  "releaseNotes": "ms-resource:loc.releaseNotes",
  "minimumAgentVersion": "2.104.1",
  "groups": [
    {
      "name": "FileTransformsAndVariableSubstitutionForWebApp",
      "displayName": "ms-resource:loc.group.displayName.FileTransformsAndVariableSubstitutionForWebApp",
      "isExpanded": false,
      "visibleRule": "WebAppKindUserInput = app || WebAppKindUserInput = api || WebAppKindUserInput = mobileapp || WebAppKind = app || WebAppKind = api || WebAppKind = mobileapp"
    },
    {
      "name": "FileTransformsAndVariableSubstitution",
      "displayName": "ms-resource:loc.group.displayName.FileTransformsAndVariableSubstitution",
      "isExpanded": false,
<<<<<<< HEAD
      "visibleRule": "WebAppKind != applinux && WebAppKind != \"\""
=======
      "visibleRule": "WebAppKindUserInput = functionapp || WebAppKindUserInput = applinux || WebAppKindUserInput = applinuxbuiltin || WebAppKind = functionapp || WebAppKind = applinux"
>>>>>>> 763f49f0
    },
    {
      "name": "AdditionalDeploymentOptions",
      "displayName": "ms-resource:loc.group.displayName.AdditionalDeploymentOptions",
      "isExpanded": false,
<<<<<<< HEAD
      "visibleRule": "WebAppKind != applinux && WebAppKind != \"\""
=======
      "visibleRule": "WebAppKindUserInput = app || WebAppKindUserInput = api || WebAppKindUserInput = mobileapp || WebAppKind = app || WebAppKind = api || WebAppKind = mobileapp"
    },
    {
      "name": "AdditionalDeploymentOptionsForBuiltInLinux",
      "displayName": "ms-resource:loc.group.displayName.AdditionalDeploymentOptionsForBuiltInLinux",
      "isExpanded": false,
      "visibleRule": "WebAppKind = applinux && LinuxImageSource != DOCKER"
    },
    {
      "name": "AdditionalDeploymentOptionsForBuiltInLinuxUserInput",
      "displayName": "ms-resource:loc.group.displayName.AdditionalDeploymentOptionsForBuiltInLinuxUserInput",
      "isExpanded": false,
      "visibleRule": "WebAppKind = invalid && WebAppKindUserInput = applinuxbuiltin"
    },
    {
      "name": "AdditionalDeploymentOptionsForFunctionApp",
      "displayName": "ms-resource:loc.group.displayName.AdditionalDeploymentOptionsForFunctionApp",
      "isExpanded": false,
      "visibleRule": "WebAppKindUserInput = functionapp || WebAppKind = functionapp"
>>>>>>> 763f49f0
    },
    {
      "name": "output",
      "displayName": "ms-resource:loc.group.displayName.output",
<<<<<<< HEAD
      "isExpanded": true,
      "visibleRule": "WebAppKind != applinux && WebAppKind != \"\""
=======
      "isExpanded": false,
      "visibleRule": "WebAppKindUserInput != invalid || WebAppKind = app || WebAppKind = api || WebAppKind = mobileapp || WebAppKind = functionapp || WebAppKind = applinux"
>>>>>>> 763f49f0
    },
    {
      "name": "ApplicationSettings",
      "displayName": "ms-resource:loc.group.displayName.ApplicationSettings",
      "isExpanded": false,
      "visibleRule": "WebAppKindUserInput != invalid || WebAppKind = app || WebAppKind = api || WebAppKind = mobileapp || WebAppKind = functionapp || WebAppKind = applinux"
    }
  ],
  "inputs": [
    {
      "name": "ConnectedServiceName",
      "type": "connectedService:AzureRM",
      "label": "ms-resource:loc.input.label.ConnectedServiceName",
      "defaultValue": "",
      "required": true,
      "helpMarkDown": "ms-resource:loc.input.help.ConnectedServiceName"
    },
    {
      "name": "WebAppNamesSelector",
      "type": "string",
      "label": "ms-resource:loc.input.label.WebAppNamesSelector",
      "defaultValue": "*",
      "required": false,
      "visibleRule": "ConnectedServiceName = invalidconnectedservicename",
      "properties": {
        "EditableOptions": "false",
        "PopulateDefaultValue": "true"
      }
    },
    {
      "name": "WebAppName",
      "type": "pickList",
      "label": "ms-resource:loc.input.label.WebAppName",
      "defaultValue": "",
      "required": true,
      "properties": {
        "EditableOptions": "True"
      },
      "helpMarkDown": "ms-resource:loc.input.help.WebAppName"
    },
    {
      "name": "WebAppKind",
      "type": "pickList",
      "label": "ms-resource:loc.input.label.WebAppKind",
      "defaultValue": "invalid",
      "required": false,
      "visibleRule": "WebAppName = invalidwebappname",
      "properties": {
        "EditableOptions": "false",
        "PopulateDefaultValue": "true"
      }
    },
    {
      "name": "WebAppKindUserInput",
      "type": "pickList",
      "label": "ms-resource:loc.input.label.WebAppKindUserInput",
      "defaultValue": "invalid",
      "required": false,
      "options": {
        "invalid": "Select app type",
        "app": "Web app",
        "applinux": "Linux web app (container based)",
        "applinuxbuiltin": "Linux web app (built-in image)",
        "functionapp": "Function app",
        "mobileapp": "Mobile app",
        "api": "Api app"
      },
      "visibleRule": "WebAppKind != \"\" && WebAppKind != app && WebAppKind != functionapp && WebAppKind != applinux && WebAppKind != api && WebAppKind != mobileapp",
      "properties": {
        "EditableOptions": "false",
        "PopulateDefaultValue": "true"
      }
    },
    {
      "name": "DeployToSlotFlag",
      "type": "boolean",
      "label": "ms-resource:loc.input.label.DeployToSlotFlag",
      "defaultValue": "false",
      "required": false,
      "helpMarkDown": "ms-resource:loc.input.help.DeployToSlotFlag",
<<<<<<< HEAD
      "visibleRule": "WebAppKind != \"\""
=======
      "visibleRule": "WebAppKindUserInput != invalid || WebAppKind = app || WebAppKind = api || WebAppKind = mobileapp || WebAppKind = functionapp || WebAppKind = applinux"
>>>>>>> 763f49f0
    },
    {
      "name": "ResourceGroupName",
      "type": "pickList",
      "label": "ms-resource:loc.input.label.ResourceGroupName",
      "defaultValue": "None",
      "required": false,
      "properties": {
        "EditableOptions": "True",
        "PopulateDefaultValue": "true"
      },
      "visibleRule": "WebAppName = invalidwebappname",
      "helpMarkDown": "ms-resource:loc.input.help.ResourceGroupName"
    },
    {
      "name": "SlotName",
      "type": "pickList",
      "label": "ms-resource:loc.input.label.SlotName",
      "defaultValue": "",
      "required": true,
      "properties": {
        "EditableOptions": "True"
      },
      "helpMarkDown": "ms-resource:loc.input.help.SlotName",
      "visibleRule": "DeployToSlotFlag = true"
    },
    {
      "name": "LinuxImageSource",
      "type": "pickList",
      "label": "ms-resource:loc.input.label.LinuxImageSource",
      "defaultValue": "",
      "required": false,
      "visibleRule": "WebAppName = invalidwebappname",
      "properties": {
        "EditableOptions": "false",
        "PopulateDefaultValue": "true"
      }
    },
    {
      "name": "DockerNamespace",
      "type": "string",
      "label": "ms-resource:loc.input.label.DockerNamespace",
      "defaultValue": "",
      "required": true,
      "visibleRule": "WebAppKindUserInput = applinux || LinuxImageSource = DOCKER",
      "helpMarkDown": "ms-resource:loc.input.help.DockerNamespace"
    },
    {
      "name": "DockerRepository",
      "type": "string",
      "label": "ms-resource:loc.input.label.DockerRepository",
      "defaultValue": "",
      "required": true,
      "visibleRule": "WebAppKindUserInput = applinux || LinuxImageSource = DOCKER",
      "helpMarkDown": "ms-resource:loc.input.help.DockerRepository"
    },
    {
      "name": "DockerImageTag",
      "type": "string",
      "label": "ms-resource:loc.input.label.DockerImageTag",
      "defaultValue": "",
      "required": false,
      "visibleRule": "WebAppKindUserInput = applinux || LinuxImageSource = DOCKER",
      "helpMarkDown": "ms-resource:loc.input.help.DockerImageTag"
    },
    {
      "name": "StartupCommand",
      "type": "string",
      "label": "ms-resource:loc.input.label.StartupCommand",
      "defaultValue": "",
      "required": false,
      "visibleRule": "LinuxImageSource = NODE || LinuxImageSource = DOCKER || WebAppKindUserInput = applinuxbuiltin || WebAppKindUserInput = applinux",
      "helpMarkDown": "ms-resource:loc.input.help.StartupCommand"
    },
    {
      "name": "VirtualApplication",
      "type": "string",
      "label": "ms-resource:loc.input.label.VirtualApplication",
      "defaultValue": "",
      "required": false,
<<<<<<< HEAD
      "visibleRule": "WebAppKind != applinux && WebAppKind != \"\"",
=======
      "visibleRule": "WebAppKindUserInput = app || WebAppKindUserInput = api || WebAppKindUserInput = mobileapp || WebAppKind = app || WebAppKind = api || WebAppKind = mobileapp",
>>>>>>> 763f49f0
      "helpMarkDown": "ms-resource:loc.input.help.VirtualApplication"
    },
    {
      "name": "Package",
      "type": "filePath",
      "label": "ms-resource:loc.input.label.Package",
      "defaultValue": "$(System.DefaultWorkingDirectory)/**/*.zip",
      "required": true,
<<<<<<< HEAD
      "visibleRule": "WebAppKind != applinux && WebAppKind != \"\"",
=======
      "visibleRule": "WebAppKindUserInput = app || WebAppKindUserInput = api || WebAppKindUserInput = mobileapp || WebAppKind = app || WebAppKind = api || WebAppKind = mobileapp || WebAppKindUserInput = functionapp || WebAppKind = functionapp",
>>>>>>> 763f49f0
      "helpMarkDown": "ms-resource:loc.input.help.Package"
    },
    {
      "name": "PackageForBuiltInLinux",
      "type": "filePath",
      "label": "ms-resource:loc.input.label.PackageForBuiltInLinux",
      "defaultValue": "$(System.DefaultWorkingDirectory)/**/*.zip",
      "required": true,
      "visibleRule": "LinuxImageSource != DOCKER && WebAppKind = applinux",
      "helpMarkDown": "ms-resource:loc.input.help.PackageForBuiltInLinux"
    },
    {
      "name": "PackageForBuiltInLinuxUserInput",
      "type": "filePath",
      "label": "ms-resource:loc.input.label.PackageForBuiltInLinuxUserInput",
      "defaultValue": "$(System.DefaultWorkingDirectory)/**/*.zip",
      "required": true,
      "visibleRule": "WebAppKind = invalid && WebAppKindUserInput = applinuxbuiltin",
      "helpMarkDown": "ms-resource:loc.input.help.PackageForBuiltInLinuxUserInput"
    },
    {
      "name": "WebAppUri",
      "type": "string",
      "label": "ms-resource:loc.input.label.WebAppUri",
      "required": false,
      "defaultValue": "",
      "groupName": "output",
      "helpMarkDown": "ms-resource:loc.input.help.WebAppUri"
    },
    {
      "name": "ScriptType",
      "type": "pickList",
      "label": "ms-resource:loc.input.label.ScriptType",
      "defaultValue": "",
      "options": {
        "": "Select deployment script type (inline or file)",
        "Inline Script": "Inline Script",
        "File Path": "Script File Path"
      },
      "groupName": "AdditionalDeploymentOptions",
      "helpMarkDown": "ms-resource:loc.input.help.ScriptType"
    },
    {
      "name": "InlineScript",
      "type": "multiLine",
      "label": "ms-resource:loc.input.label.InlineScript",
      "defaultValue": ":: You can provide your deployment commands here. One command per line.",
      "groupName": "AdditionalDeploymentOptions",
      "visibleRule": "ScriptType == Inline Script",
      "properties": {
        "resizable": "true",
        "rows": "10",
        "maxLength": "500"
      }
    },
    {
      "name": "ScriptPath",
      "type": "filePath",
      "label": "ms-resource:loc.input.label.ScriptPath",
      "required": true,
      "groupName": "AdditionalDeploymentOptions",
      "visibleRule": "ScriptType == File Path"
    },
    {
      "name": "ScriptTypeForBuiltInLinux",
      "type": "pickList",
      "label": "ms-resource:loc.input.label.ScriptTypeForBuiltInLinux",
      "defaultValue": "",
      "options": {
        "": "Select deployment script type (inline or file)",
        "Inline Script": "Inline Script",
        "File Path": "Script File Path"
      },
      "groupName": "AdditionalDeploymentOptionsForBuiltInLinux",
      "helpMarkDown": "ms-resource:loc.input.help.ScriptTypeForBuiltInLinux"
    },
    {
      "name": "InlineScriptForBuiltInLinux",
      "type": "multiLine",
      "label": "ms-resource:loc.input.label.InlineScriptForBuiltInLinux",
      "defaultValue": ":: You can provide your deployment commands here. One command per line.",
      "groupName": "AdditionalDeploymentOptionsForBuiltInLinux",
      "visibleRule": "ScriptTypeForBuiltInLinux == Inline Script",
      "properties": {
        "resizable": "true",
        "rows": "10",
        "maxLength": "500"
      }
    },
    {
      "name": "ScriptPathForBuiltInLinux",
      "type": "filePath",
      "label": "ms-resource:loc.input.label.ScriptPathForBuiltInLinux",
      "required": true,
      "groupName": "AdditionalDeploymentOptionsForBuiltInLinux",
      "visibleRule": "ScriptTypeForBuiltInLinux == File Path"
    },
    {
      "name": "ScriptTypeForBuiltInLinuxUserInput",
      "type": "pickList",
      "label": "ms-resource:loc.input.label.ScriptTypeForBuiltInLinuxUserInput",
      "defaultValue": "",
      "options": {
        "": "Select deployment script type (inline or file)",
        "Inline Script": "Inline Script",
        "File Path": "Script File Path"
      },
      "groupName": "AdditionalDeploymentOptionsForBuiltInLinuxUserInput",
      "helpMarkDown": "ms-resource:loc.input.help.ScriptTypeForBuiltInLinuxUserInput"
    },
    {
      "name": "InlineScriptForBuiltInLinuxUserInput",
      "type": "multiLine",
      "label": "ms-resource:loc.input.label.InlineScriptForBuiltInLinuxUserInput",
      "defaultValue": ":: You can provide your deployment commands here. One command per line.",
      "groupName": "AdditionalDeploymentOptionsForBuiltInLinuxUserInput",
      "visibleRule": "ScriptTypeForBuiltInLinuxUserInput == Inline Script",
      "properties": {
        "resizable": "true",
        "rows": "10",
        "maxLength": "500"
      }
    },
    {
      "name": "ScriptPathForBuiltInLinuxUserInput",
      "type": "filePath",
      "label": "ms-resource:loc.input.label.ScriptPathForBuiltInLinuxUserInput",
      "required": true,
      "groupName": "AdditionalDeploymentOptionsForBuiltInLinuxUserInput",
      "visibleRule": "ScriptTypeForBuiltInLinuxUserInput == File Path"
    },
    {
      "name": "GenerateWebConfig",
      "type": "boolean",
      "label": "ms-resource:loc.input.label.GenerateWebConfig",
      "defaultValue": "false",
      "required": false,
      "groupName": "FileTransformsAndVariableSubstitutionForWebApp",
      "helpMarkDown": "ms-resource:loc.input.help.GenerateWebConfig"
    },
    {
      "name": "WebConfigParameters",
      "type": "multiLine",
      "label": "ms-resource:loc.input.label.WebConfigParameters",
      "required": true,
      "defaultValue": "",
      "visibleRule": "GenerateWebConfig == true",
      "groupName": "FileTransformsAndVariableSubstitutionForWebApp",
      "helpMarkDown": "ms-resource:loc.input.help.WebConfigParameters",
      "properties": {
        "editorExtension": "ms.vss-services-azure.webconfig-parameters-grid"
      }
    },
    {
      "name": "AppSettings",
      "type": "multiLine",
      "label": "ms-resource:loc.input.label.AppSettings",
      "defaultValue": "",
      "required": false,
      "groupName": "ApplicationSettings",
      "helpMarkDown": "ms-resource:loc.input.help.AppSettings",
      "properties": {
        "editorExtension": "ms.vss-services-azure.parameters-grid"
      }
    },
    {
      "name": "TakeAppOfflineFlag",
      "type": "boolean",
      "label": "ms-resource:loc.input.label.TakeAppOfflineFlag",
      "defaultValue": "false",
      "required": false,
      "groupName": "AdditionalDeploymentOptions",
      "helpMarkDown": "ms-resource:loc.input.help.TakeAppOfflineFlag"
    },
    {
      "name": "UseWebDeploy",
      "type": "boolean",
      "label": "ms-resource:loc.input.label.UseWebDeploy",
      "required": false,
      "defaultValue": "false",
      "groupName": "AdditionalDeploymentOptions",
      "helpMarkDown": "ms-resource:loc.input.help.UseWebDeploy"
    },
    {
      "name": "SetParametersFile",
      "type": "filePath",
      "label": "ms-resource:loc.input.label.SetParametersFile",
      "defaultValue": "",
      "required": false,
      "groupName": "AdditionalDeploymentOptions",
      "visibleRule": "UseWebDeploy == true",
      "helpMarkDown": "ms-resource:loc.input.help.SetParametersFile"
    },
    {
      "name": "RemoveAdditionalFilesFlag",
      "type": "boolean",
      "label": "ms-resource:loc.input.label.RemoveAdditionalFilesFlag",
      "defaultValue": "false",
      "required": false,
      "groupName": "AdditionalDeploymentOptions",
      "visibleRule": "UseWebDeploy == true",
      "helpMarkDown": "ms-resource:loc.input.help.RemoveAdditionalFilesFlag"
    },
    {
      "name": "ExcludeFilesFromAppDataFlag",
      "type": "boolean",
      "label": "ms-resource:loc.input.label.ExcludeFilesFromAppDataFlag",
      "defaultValue": "false",
      "required": false,
      "groupName": "AdditionalDeploymentOptions",
      "visibleRule": "UseWebDeploy == true",
      "helpMarkDown": "ms-resource:loc.input.help.ExcludeFilesFromAppDataFlag"
    },
    {
      "name": "AdditionalArguments",
      "type": "string",
      "label": "ms-resource:loc.input.label.AdditionalArguments",
      "required": false,
      "defaultValue": "",
      "groupName": "AdditionalDeploymentOptions",
      "visibleRule": "UseWebDeploy == true",
      "helpMarkDown": "ms-resource:loc.input.help.AdditionalArguments"
    },
    {
      "name": "RenameFilesFlag",
      "type": "boolean",
      "label": "ms-resource:loc.input.label.RenameFilesFlag",
      "defaultValue": "false",
      "required": false,
      "visibleRule": "UseWebDeploy == true",
      "groupName": "AdditionalDeploymentOptions",
      "helpMarkDown": "ms-resource:loc.input.help.RenameFilesFlag"
    },
    {
      "name": "UseWebDeployForBuiltInLinux",
      "type": "boolean",
      "label": "ms-resource:loc.input.label.UseWebDeployForBuiltInLinux",
      "required": false,
      "defaultValue": "false",
      "groupName": "AdditionalDeploymentOptionsForBuiltInLinux",
      "helpMarkDown": "ms-resource:loc.input.help.UseWebDeployForBuiltInLinux"
    },
    {
      "name": "SetParametersFileForBuiltInLinux",
      "type": "filePath",
      "label": "ms-resource:loc.input.label.SetParametersFileForBuiltInLinux",
      "defaultValue": "",
      "required": false,
      "groupName": "AdditionalDeploymentOptionsForBuiltInLinux",
      "visibleRule": "UseWebDeployForBuiltInLinux == true",
      "helpMarkDown": "ms-resource:loc.input.help.SetParametersFileForBuiltInLinux"
    },
    {
      "name": "RemoveAdditionalFilesFlagForBuiltInLinux",
      "type": "boolean",
      "label": "ms-resource:loc.input.label.RemoveAdditionalFilesFlagForBuiltInLinux",
      "defaultValue": "false",
      "required": false,
      "groupName": "AdditionalDeploymentOptionsForBuiltInLinux",
      "visibleRule": "UseWebDeployForBuiltInLinux == true",
      "helpMarkDown": "ms-resource:loc.input.help.RemoveAdditionalFilesFlagForBuiltInLinux"
    },
    {
      "name": "ExcludeFilesFromAppDataFlagForBuiltInLinux",
      "type": "boolean",
      "label": "ms-resource:loc.input.label.ExcludeFilesFromAppDataFlagForBuiltInLinux",
      "defaultValue": "false",
      "required": false,
      "groupName": "AdditionalDeploymentOptionsForBuiltInLinux",
      "visibleRule": "UseWebDeployForBuiltInLinux == true",
      "helpMarkDown": "ms-resource:loc.input.help.ExcludeFilesFromAppDataFlagForBuiltInLinux"
    },
    {
      "name": "AdditionalArgumentsForBuiltInLinux",
      "type": "string",
      "label": "ms-resource:loc.input.label.AdditionalArgumentsForBuiltInLinux",
      "required": false,
      "defaultValue": "",
      "groupName": "AdditionalDeploymentOptionsForBuiltInLinux",
      "visibleRule": "UseWebDeployForBuiltInLinux == true",
      "helpMarkDown": "ms-resource:loc.input.help.AdditionalArgumentsForBuiltInLinux"
    },
    {
      "name": "RenameFilesFlagForBuiltInLinux",
      "type": "boolean",
      "label": "ms-resource:loc.input.label.RenameFilesFlagForBuiltInLinux",
      "defaultValue": "false",
      "required": false,
      "visibleRule": "UseWebDeployForBuiltInLinux == true",
      "groupName": "AdditionalDeploymentOptionsForBuiltInLinux",
      "helpMarkDown": "ms-resource:loc.input.help.RenameFilesFlagForBuiltInLinux"
    },
    {
      "name": "UseWebDeployForBuiltInLinuxUserInput",
      "type": "boolean",
      "label": "ms-resource:loc.input.label.UseWebDeployForBuiltInLinuxUserInput",
      "required": false,
      "defaultValue": "false",
      "groupName": "AdditionalDeploymentOptionsForBuiltInLinuxUserInput",
      "helpMarkDown": "ms-resource:loc.input.help.UseWebDeployForBuiltInLinuxUserInput"
    },
    {
      "name": "SetParametersFileForBuiltInLinuxUserInput",
      "type": "filePath",
      "label": "ms-resource:loc.input.label.SetParametersFileForBuiltInLinuxUserInput",
      "defaultValue": "",
      "required": false,
      "groupName": "AdditionalDeploymentOptionsForBuiltInLinuxUserInput",
      "visibleRule": "UseWebDeployForBuiltInLinuxUserInput == true",
      "helpMarkDown": "ms-resource:loc.input.help.SetParametersFileForBuiltInLinuxUserInput"
    },
    {
      "name": "RemoveAdditionalFilesFlagForBuiltInLinuxUserInput",
      "type": "boolean",
      "label": "ms-resource:loc.input.label.RemoveAdditionalFilesFlagForBuiltInLinuxUserInput",
      "defaultValue": "false",
      "required": false,
      "groupName": "AdditionalDeploymentOptionsForBuiltInLinuxUserInput",
      "visibleRule": "UseWebDeployForBuiltInLinuxUserInput == true",
      "helpMarkDown": "ms-resource:loc.input.help.RemoveAdditionalFilesFlagForBuiltInLinuxUserInput"
    },
    {
      "name": "ExcludeFilesFromAppDataFlagForBuiltInLinuxUserInput",
      "type": "boolean",
      "label": "ms-resource:loc.input.label.ExcludeFilesFromAppDataFlagForBuiltInLinuxUserInput",
      "defaultValue": "false",
      "required": false,
      "groupName": "AdditionalDeploymentOptionsForBuiltInLinuxUserInput",
      "visibleRule": "UseWebDeployForBuiltInLinuxUserInput == true",
      "helpMarkDown": "ms-resource:loc.input.help.ExcludeFilesFromAppDataFlagForBuiltInLinuxUserInput"
    },
    {
      "name": "AdditionalArgumentsForBuiltInLinuxUserInput",
      "type": "string",
      "label": "ms-resource:loc.input.label.AdditionalArgumentsForBuiltInLinuxUserInput",
      "required": false,
      "defaultValue": "",
      "groupName": "AdditionalDeploymentOptionsForBuiltInLinuxUserInput",
      "visibleRule": "UseWebDeployForBuiltInLinuxUserInput == true",
      "helpMarkDown": "ms-resource:loc.input.help.AdditionalArgumentsForBuiltInLinuxUserInput"
    },
    {
      "name": "RenameFilesFlagForBuiltInLinuxUserInput",
      "type": "boolean",
      "label": "ms-resource:loc.input.label.RenameFilesFlagForBuiltInLinuxUserInput",
      "defaultValue": "false",
      "required": false,
      "visibleRule": "UseWebDeployForBuiltInLinuxUserInput == true",
      "groupName": "AdditionalDeploymentOptionsForBuiltInLinuxUserInput",
      "helpMarkDown": "ms-resource:loc.input.help.RenameFilesFlagForBuiltInLinuxUserInput"
    },
    {
      "name": "UseWebDeployForFunctionApp",
      "type": "boolean",
      "label": "ms-resource:loc.input.label.UseWebDeployForFunctionApp",
      "required": false,
      "defaultValue": "false",
      "groupName": "AdditionalDeploymentOptionsForFunctionApp",
      "helpMarkDown": "ms-resource:loc.input.help.UseWebDeployForFunctionApp"
    },
    {
      "name": "SetParametersFileForFunctionApp",
      "type": "filePath",
      "label": "ms-resource:loc.input.label.SetParametersFileForFunctionApp",
      "defaultValue": "",
      "required": false,
      "groupName": "AdditionalDeploymentOptionsForFunctionApp",
      "visibleRule": "UseWebDeployForFunctionApp == true",
      "helpMarkDown": "ms-resource:loc.input.help.SetParametersFileForFunctionApp"
    },
    {
      "name": "RemoveAdditionalFilesFlagForFunctionApp",
      "type": "boolean",
      "label": "ms-resource:loc.input.label.RemoveAdditionalFilesFlagForFunctionApp",
      "defaultValue": "false",
      "required": false,
      "groupName": "AdditionalDeploymentOptionsForFunctionApp",
      "visibleRule": "UseWebDeployForFunctionApp == true",
      "helpMarkDown": "ms-resource:loc.input.help.RemoveAdditionalFilesFlagForFunctionApp"
    },
    {
      "name": "AdditionalArgumentsForFunctionApp",
      "type": "string",
      "label": "ms-resource:loc.input.label.AdditionalArgumentsForFunctionApp",
      "required": false,
      "defaultValue": "",
      "groupName": "AdditionalDeploymentOptionsForFunctionApp",
      "visibleRule": "UseWebDeployForFunctionApp == true",
      "helpMarkDown": "ms-resource:loc.input.help.AdditionalArgumentsForFunctionApp"
    },
    {
      "name": "RenameFilesFlagForFunctionApp",
      "type": "boolean",
      "label": "ms-resource:loc.input.label.RenameFilesFlagForFunctionApp",
      "defaultValue": "false",
      "required": false,
      "visibleRule": "UseWebDeployForFunctionApp == true",
      "groupName": "AdditionalDeploymentOptionsForFunctionApp",
      "helpMarkDown": "ms-resource:loc.input.help.RenameFilesFlagForFunctionApp"
    },
    {
      "name": "XmlTransformation",
      "type": "boolean",
      "label": "ms-resource:loc.input.label.XmlTransformation",
      "required": false,
      "defaultValue": false,
      "groupName": "FileTransformsAndVariableSubstitutionForWebApp",
      "helpMarkDown": "ms-resource:loc.input.help.XmlTransformation"
    },
    {
      "name": "XmlVariableSubstitution",
      "type": "boolean",
      "label": "ms-resource:loc.input.label.XmlVariableSubstitution",
      "required": false,
      "defaultValue": false,
      "groupName": "FileTransformsAndVariableSubstitutionForWebApp",
      "helpMarkDown": "ms-resource:loc.input.help.XmlVariableSubstitution"
    },
    {
      "name": "JSONFilesForWebApp",
      "type": "multiLine",
      "label": "ms-resource:loc.input.label.JSONFilesForWebApp",
      "required": false,
      "defaultValue": "",
      "groupName": "FileTransformsAndVariableSubstitutionForWebApp",
      "helpMarkDown": "ms-resource:loc.input.help.JSONFilesForWebApp"
    },
    {
      "name": "JSONFiles",
      "type": "multiLine",
      "label": "ms-resource:loc.input.label.JSONFiles",
      "required": false,
      "defaultValue": "",
      "groupName": "FileTransformsAndVariableSubstitution",
      "helpMarkDown": "ms-resource:loc.input.help.JSONFiles"
    }
  ],
  "dataSourceBindings": [
    {
      "target": "WebAppName",
      "endpointId": "$(ConnectedServiceName)",
      "parameters": {
        "WebAppNamesSelector": "$(WebAppNamesSelector)"
      },
      "dataSourceName": "AzureRMWebAppNamesFiltered"
    },
    {
      "target": "ResourceGroupName",
      "endpointId": "$(ConnectedServiceName)",
      "dataSourceName": "AzureRMWebAppResourceGroup",
      "parameters": {
        "WebAppName": "$(WebAppName)"
      },
      "resultTemplate": "{\"Value\":\"{{{ resourceGroup }}}\",\"DisplayValue\":\"{{{ resourceGroup }}}\"}"
    },
    {
      "target": "WebAppKind",
      "endpointId": "$(ConnectedServiceName)",
      "dataSourceName": "AzureAppKind",
      "parameters": {
        "WebAppName": "$(WebAppName)"
      },
      "resultTemplate": "{\"Value\":\"{{{ #stringReplace ',' '' kind }}}\",\"DisplayValue\":\"{{{ #stringReplace ',' '' kind }}}\"}"
    },
    {
      "target": "LinuxImageSource",
      "endpointId": "$(ConnectedServiceName)",
      "dataSourceName": "AzureRmLinuxFxVersion",
      "parameters": {
        "WebAppName": "$(WebAppName)",
        "ResourceGroupName": "$(ResourceGroupName)"
      },
      "resultTemplate": "{\"Value\":\"{{{ #regex (.+?(?=\\|)) linuxFxVersion }}}\",\"DisplayValue\":\"{{{ #regex (.+?(?=\\|)) linuxFxVersion }}}\"}"
    },
    {
      "target": "SlotName",
      "endpointId": "$(ConnectedServiceName)",
      "dataSourceName": "AzureRMWebAppSlotsId",
      "parameters": {
        "WebAppName": "$(WebAppName)",
        "ResourceGroupName": "$(ResourceGroupName)"
      },
      "resultTemplate": "{\"Value\":\"{{{ #extractResource slots}}}\",\"DisplayValue\":\"{{{ #extractResource slots}}}\"}"
    }
  ],
  "instanceNameFormat": "ms-resource:loc.instanceNameFormat",
  "execution": {
    "Node": {
      "target": "azurermwebappdeployment.js"
    }
  },
  "messages": {
    "Invalidwebapppackageorfolderpathprovided": "ms-resource:loc.messages.Invalidwebapppackageorfolderpathprovided",
    "SetParamFilenotfound0": "ms-resource:loc.messages.SetParamFilenotfound0",
    "XDTTransformationsappliedsuccessfully": "ms-resource:loc.messages.XDTTransformationsappliedsuccessfully",
    "GotconnectiondetailsforazureRMWebApp0": "ms-resource:loc.messages.GotconnectiondetailsforazureRMWebApp0",
    "ErrorNoSuchDeployingMethodExists": "ms-resource:loc.messages.ErrorNoSuchDeployingMethodExists",
    "UnabletoretrieveconnectiondetailsforazureRMWebApp": "ms-resource:loc.messages.UnabletoretrieveconnectiondetailsforazureRMWebApp",
    "UnabletoretrieveWebAppID": "ms-resource:loc.messages.UnabletoretrieveWebAppID",
    "CouldnotfetchaccesstokenforAzureStatusCode": "ms-resource:loc.messages.CouldnotfetchaccesstokenforAzureStatusCode",
    "Successfullyupdateddeploymenthistory": "ms-resource:loc.messages.Successfullyupdateddeploymenthistory",
    "Failedtoupdatedeploymenthistory": "ms-resource:loc.messages.Failedtoupdatedeploymenthistory",
    "WARNINGCannotupdatedeploymentstatusSCMendpointisnotenabledforthiswebsite": "ms-resource:loc.messages.WARNINGCannotupdatedeploymentstatusSCMendpointisnotenabledforthiswebsite",
    "Unabletoretrievewebconfigdetails": "ms-resource:loc.messages.Unabletoretrievewebconfigdetails",
    "Unabletoretrievewebappsettings": "ms-resource:loc.messages.Unabletoretrievewebappsettings",
    "Unabletoupdatewebappsettings": "ms-resource:loc.messages.Unabletoupdatewebappsettings",
    "CannotupdatedeploymentstatusuniquedeploymentIdCannotBeRetrieved": "ms-resource:loc.messages.CannotupdatedeploymentstatusuniquedeploymentIdCannotBeRetrieved",
    "PackageDeploymentSuccess": "ms-resource:loc.messages.PackageDeploymentSuccess",
    "PackageDeploymentFailed": "ms-resource:loc.messages.PackageDeploymentFailed",
    "Runningcommand": "ms-resource:loc.messages.Runningcommand",
    "Deployingwebapplicationatvirtualpathandphysicalpath": "ms-resource:loc.messages.Deployingwebapplicationatvirtualpathandphysicalpath",
    "Successfullydeployedpackageusingkuduserviceat": "ms-resource:loc.messages.Successfullydeployedpackageusingkuduserviceat",
    "Failedtodeploywebapppackageusingkuduservice": "ms-resource:loc.messages.Failedtodeploywebapppackageusingkuduservice",
    "Unabletodeploywebappresponsecode": "ms-resource:loc.messages.Unabletodeploywebappresponsecode",
    "MSDeploygeneratedpackageareonlysupportedforWindowsplatform": "ms-resource:loc.messages.MSDeploygeneratedpackageareonlysupportedforWindowsplatform",
    "UnsupportedinstalledversionfoundforMSDeployversionshouldbeatleast3orabove": "ms-resource:loc.messages.UnsupportedinstalledversionfoundforMSDeployversionshouldbeatleast3orabove",
    "UnabletofindthelocationofMSDeployfromregistryonmachineError": "ms-resource:loc.messages.UnabletofindthelocationofMSDeployfromregistryonmachineError",
    "Nopackagefoundwithspecifiedpattern": "ms-resource:loc.messages.Nopackagefoundwithspecifiedpattern",
    "MorethanonepackagematchedwithspecifiedpatternPleaserestrainthesearchpattern": "ms-resource:loc.messages.MorethanonepackagematchedwithspecifiedpatternPleaserestrainthesearchpattern",
    "Trytodeploywebappagainwithappofflineoptionselected": "ms-resource:loc.messages.Trytodeploywebappagainwithappofflineoptionselected",
    "Trytodeploywebappagainwithrenamefileoptionselected": "ms-resource:loc.messages.Trytodeploywebappagainwithrenamefileoptionselected",
    "NOJSONfilematchedwithspecificpattern": "ms-resource:loc.messages.NOJSONfilematchedwithspecificpattern",
    "JSONvariablesubstitutioncanonlybeappliedforJSONfiles": "ms-resource:loc.messages.JSONvariablesubstitutioncanonlybeappliedforJSONfiles",
    "Configfiledoesntexists": "ms-resource:loc.messages.Configfiledoesntexists",
    "Failedtowritetoconfigfilewitherror": "ms-resource:loc.messages.Failedtowritetoconfigfilewitherror",
    "AppOfflineModeenabled": "ms-resource:loc.messages.AppOfflineModeenabled",
    "Failedtoenableappofflinemode": "ms-resource:loc.messages.Failedtoenableappofflinemode",
    "AppOflineModedisabled": "ms-resource:loc.messages.AppOflineModedisabled",
    "FailedtodisableAppOfflineMode": "ms-resource:loc.messages.FailedtodisableAppOfflineMode",
    "CannotPerformXdtTransformationOnNonWindowsPlatform": "ms-resource:loc.messages.CannotPerformXdtTransformationOnNonWindowsPlatform",
    "XdtTransformationErrorWhileTransforming": "ms-resource:loc.messages.XdtTransformationErrorWhileTransforming",
    "PublishusingwebdeployoptionsaresupportedonlywhenusingWindowsagent": "ms-resource:loc.messages.PublishusingwebdeployoptionsaresupportedonlywhenusingWindowsagent",
    "WebAppDoesntExist": "ms-resource:loc.messages.WebAppDoesntExist",
    "EncodeNotSupported": "ms-resource:loc.messages.EncodeNotSupported",
    "UnknownFileEncodeError": "ms-resource:loc.messages.UnknownFileEncodeError",
    "ShortFileBufferError": "ms-resource:loc.messages.ShortFileBufferError",
    "FailedToUpdateAzureRMWebAppConfigDetails": "ms-resource:loc.messages.FailedToUpdateAzureRMWebAppConfigDetails",
    "SuccessfullyUpdatedAzureRMWebAppConfigDetails": "ms-resource:loc.messages.SuccessfullyUpdatedAzureRMWebAppConfigDetails",
    "RequestedURLforkuduphysicalpath": "ms-resource:loc.messages.RequestedURLforkuduphysicalpath",
    "Physicalpathalreadyexists": "ms-resource:loc.messages.Physicalpathalreadyexists",
    "KuduPhysicalpathCreatedSuccessfully": "ms-resource:loc.messages.KuduPhysicalpathCreatedSuccessfully",
    "FailedtocreateKuduPhysicalPath": "ms-resource:loc.messages.FailedtocreateKuduPhysicalPath",
    "FailedtocheckphysicalPath": "ms-resource:loc.messages.FailedtocheckphysicalPath",
    "VirtualApplicationDoesNotExist": "ms-resource:loc.messages.VirtualApplicationDoesNotExist",
    "JSONParseError": "ms-resource:loc.messages.JSONParseError",
    "JSONvariablesubstitutionappliedsuccessfully": "ms-resource:loc.messages.JSONvariablesubstitutionappliedsuccessfully",
    "XMLvariablesubstitutionappliedsuccessfully": "ms-resource:loc.messages.XMLvariablesubstitutionappliedsuccessfully",
    "failedtoUploadFileToKudu": "ms-resource:loc.messages.failedtoUploadFileToKudu",
    "failedtoUploadFileToKuduError": "ms-resource:loc.messages.failedtoUploadFileToKuduError",
    "ExecuteScriptOnKudu": "ms-resource:loc.messages.ExecuteScriptOnKudu",
    "FailedToRunScriptOnKuduError": "ms-resource:loc.messages.FailedToRunScriptOnKuduError",
    "FailedToRunScriptOnKudu": "ms-resource:loc.messages.FailedToRunScriptOnKudu",
    "ScriptExecutionOnKuduSuccess": "ms-resource:loc.messages.ScriptExecutionOnKuduSuccess",
    "ScriptExecutionOnKuduFailed": "ms-resource:loc.messages.ScriptExecutionOnKuduFailed",
    "FailedtoDeleteFileFromKudu": "ms-resource:loc.messages.FailedtoDeleteFileFromKudu",
    "FailedtoDeleteFileFromKuduError": "ms-resource:loc.messages.FailedtoDeleteFileFromKuduError",
    "ScriptFileNotFound": "ms-resource:loc.messages.ScriptFileNotFound",
    "InvalidScriptFile": "ms-resource:loc.messages.InvalidScriptFile",
    "RetryForTimeoutIssue": "ms-resource:loc.messages.RetryForTimeoutIssue",
    "stdoutFromScript": "ms-resource:loc.messages.stdoutFromScript",
    "stderrFromScript": "ms-resource:loc.messages.stderrFromScript",
    "WebConfigAlreadyExists": "ms-resource:loc.messages.WebConfigAlreadyExists",
    "SuccessfullyGeneratedWebConfig": "ms-resource:loc.messages.SuccessfullyGeneratedWebConfig",
    "FailedToGenerateWebConfig": "ms-resource:loc.messages.FailedToGenerateWebConfig",
    "FailedToGetKuduFileContent": "ms-resource:loc.messages.FailedToGetKuduFileContent",
    "FailedToGetKuduFileContentError": "ms-resource:loc.messages.FailedToGetKuduFileContentError",
    "ScriptStatusTimeout": "ms-resource:loc.messages.ScriptStatusTimeout",
    "PollingForFileTimeOut": "ms-resource:loc.messages.PollingForFileTimeOut",
    "InvalidPollOption": "ms-resource:loc.messages.InvalidPollOption",
    "MissingAppTypeWebConfigParameters": "ms-resource:loc.messages.MissingAppTypeWebConfigParameters",
    "AutoDetectDjangoSettingsFailed": "ms-resource:loc.messages.AutoDetectDjangoSettingsFailed",
    "FailedToApplyTransformation": "ms-resource:loc.messages.FailedToApplyTransformation",
    "FailedToApplyTransformationReason1": "ms-resource:loc.messages.FailedToApplyTransformationReason1",
    "FailedToApplyTransformationReason2": "ms-resource:loc.messages.FailedToApplyTransformationReason2",
    "AutoParameterizationMessage": "ms-resource:loc.messages.AutoParameterizationMessage",
    "UnsupportedAppType": "ms-resource:loc.messages.UnsupportedAppType",
    "UnableToFetchAuthorityURL": "ms-resource:loc.messages.UnableToFetchAuthorityURL",
    "UnableToFetchActiveDirectory": "ms-resource:loc.messages.UnableToFetchActiveDirectory"
  }
}<|MERGE_RESOLUTION|>--- conflicted
+++ resolved
@@ -16,11 +16,7 @@
   "version": {
     "Major": 3,
     "Minor": 3,
-<<<<<<< HEAD
-    "Patch": 15
-=======
     "Patch": 16
->>>>>>> 763f49f0
   },
   "releaseNotes": "ms-resource:loc.releaseNotes",
   "minimumAgentVersion": "2.104.1",
@@ -35,19 +31,12 @@
       "name": "FileTransformsAndVariableSubstitution",
       "displayName": "ms-resource:loc.group.displayName.FileTransformsAndVariableSubstitution",
       "isExpanded": false,
-<<<<<<< HEAD
-      "visibleRule": "WebAppKind != applinux && WebAppKind != \"\""
-=======
       "visibleRule": "WebAppKindUserInput = functionapp || WebAppKindUserInput = applinux || WebAppKindUserInput = applinuxbuiltin || WebAppKind = functionapp || WebAppKind = applinux"
->>>>>>> 763f49f0
     },
     {
       "name": "AdditionalDeploymentOptions",
       "displayName": "ms-resource:loc.group.displayName.AdditionalDeploymentOptions",
       "isExpanded": false,
-<<<<<<< HEAD
-      "visibleRule": "WebAppKind != applinux && WebAppKind != \"\""
-=======
       "visibleRule": "WebAppKindUserInput = app || WebAppKindUserInput = api || WebAppKindUserInput = mobileapp || WebAppKind = app || WebAppKind = api || WebAppKind = mobileapp"
     },
     {
@@ -67,18 +56,12 @@
       "displayName": "ms-resource:loc.group.displayName.AdditionalDeploymentOptionsForFunctionApp",
       "isExpanded": false,
       "visibleRule": "WebAppKindUserInput = functionapp || WebAppKind = functionapp"
->>>>>>> 763f49f0
     },
     {
       "name": "output",
       "displayName": "ms-resource:loc.group.displayName.output",
-<<<<<<< HEAD
-      "isExpanded": true,
-      "visibleRule": "WebAppKind != applinux && WebAppKind != \"\""
-=======
       "isExpanded": false,
       "visibleRule": "WebAppKindUserInput != invalid || WebAppKind = app || WebAppKind = api || WebAppKind = mobileapp || WebAppKind = functionapp || WebAppKind = applinux"
->>>>>>> 763f49f0
     },
     {
       "name": "ApplicationSettings",
@@ -159,11 +142,7 @@
       "defaultValue": "false",
       "required": false,
       "helpMarkDown": "ms-resource:loc.input.help.DeployToSlotFlag",
-<<<<<<< HEAD
-      "visibleRule": "WebAppKind != \"\""
-=======
       "visibleRule": "WebAppKindUserInput != invalid || WebAppKind = app || WebAppKind = api || WebAppKind = mobileapp || WebAppKind = functionapp || WebAppKind = applinux"
->>>>>>> 763f49f0
     },
     {
       "name": "ResourceGroupName",
@@ -244,11 +223,7 @@
       "label": "ms-resource:loc.input.label.VirtualApplication",
       "defaultValue": "",
       "required": false,
-<<<<<<< HEAD
-      "visibleRule": "WebAppKind != applinux && WebAppKind != \"\"",
-=======
       "visibleRule": "WebAppKindUserInput = app || WebAppKindUserInput = api || WebAppKindUserInput = mobileapp || WebAppKind = app || WebAppKind = api || WebAppKind = mobileapp",
->>>>>>> 763f49f0
       "helpMarkDown": "ms-resource:loc.input.help.VirtualApplication"
     },
     {
@@ -257,11 +232,7 @@
       "label": "ms-resource:loc.input.label.Package",
       "defaultValue": "$(System.DefaultWorkingDirectory)/**/*.zip",
       "required": true,
-<<<<<<< HEAD
-      "visibleRule": "WebAppKind != applinux && WebAppKind != \"\"",
-=======
       "visibleRule": "WebAppKindUserInput = app || WebAppKindUserInput = api || WebAppKindUserInput = mobileapp || WebAppKind = app || WebAppKind = api || WebAppKind = mobileapp || WebAppKindUserInput = functionapp || WebAppKind = functionapp",
->>>>>>> 763f49f0
       "helpMarkDown": "ms-resource:loc.input.help.Package"
     },
     {
