--- conflicted
+++ resolved
@@ -12,13 +12,8 @@
   "author": "Microsoft Corporation",
   "version": {
     "Major": 2,
-<<<<<<< HEAD
     "Minor": 1,
     "Patch": 0
-=======
-    "Minor": 0,
-    "Patch": 6
->>>>>>> 405861e0
   },
   "minimumAgentVersion": "2.104.1",
   "groups": [
@@ -165,7 +160,6 @@
       "helpMarkDown": "ms-resource:loc.input.help.AdditionalArguments"
     },
     {
-<<<<<<< HEAD
       "name": "XmlTransformsAndVariableSubstitutions",
       "type": "boolean",
       "label": "ms-resource:loc.input.label.XmlTransformsAndVariableSubstitutions",
@@ -211,15 +205,6 @@
       "groupName": "FileTransformsAndVariableSubstitution",
       "visibleRule": "JSONVariableSubstitutionsFlag == true",
       "helpMarkDown": "ms-resource:loc.input.help.JSONVariableSubstitutions"
-=======
-      "name": "TakeAppOfflineFlag",
-      "type": "boolean",
-      "label": "ms-resource:loc.input.label.TakeAppOfflineFlag",
-      "defaultValue": "false",
-      "required": false,
-      "groupName": "AdditionalDeploymentOptions",
-      "helpMarkDown": "ms-resource:loc.input.help.TakeAppOfflineFlag"
->>>>>>> 405861e0
     }
   ],
   "dataSourceBindings": [
@@ -291,7 +276,6 @@
     "Nopackagefoundwithspecifiedpattern": "ms-resource:loc.messages.Nopackagefoundwithspecifiedpattern",
     "MorethanonepackagematchedwithspecifiedpatternPleaserestrainthesearchpatern": "ms-resource:loc.messages.MorethanonepackagematchedwithspecifiedpatternPleaserestrainthesearchpatern",
     "Trytodeploywebappagainwithappofflineoptionselected": "ms-resource:loc.messages.Trytodeploywebappagainwithappofflineoptionselected",
-<<<<<<< HEAD
     "UpgradeAgent": "ms-resource:loc.messages.UpgradeAgent",
     "NOJSONfilematchedwithspecificpattern": "ms-resource:loc.messages.NOJSONfilematchedwithspecificpattern",
     "JSONvariablesubstitutioncanonlybeappliedforJSONfiles": "ms-resource:loc.messages.JSONvariablesubstitutioncanonlybeappliedforJSONfiles",
@@ -303,11 +287,5 @@
     "Erroroccurredwhileprocessingxmlnode": "ms-resource:loc.messages.Erroroccurredwhileprocessingxmlnode",
     "Processingsubstitutionforxmlnode": "ms-resource:loc.messages.Processingsubstitutionforxmlnode",
     "Initiatedvariablesubstitutioninconfigfile": "ms-resource:loc.messages.Initiatedvariablesubstitutioninconfigfile"
-=======
-    "AppOfflineModeenabled": "ms-resource:loc.messages.AppOfflineModeenabled",
-    "Failedtoenableappofflinemode": "ms-resource:loc.messages.Failedtoenableappofflinemode",
-    "AppOflineModedisabled": "ms-resource:loc.messages.AppOflineModedisabled",
-    "FailedtodisableAppOfflineMode": "ms-resource:loc.messages.FailedtodisableAppOfflineMode"
->>>>>>> 405861e0
   }
 }