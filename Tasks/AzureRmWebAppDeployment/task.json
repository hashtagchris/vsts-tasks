{
    "id": "497D490F-EEA7-4F2B-AB94-48D9C1ACDCB1",
    "name": "AzureRmWebAppDeployment",
    "friendlyName": "Azure App Service Deploy",
    "description": "Update Azure App Service using Web Deploy / Kudu REST APIs",
    "helpMarkDown": "[More Information](https://aka.ms/azurermwebdeployreadme)",
    "category": "Deploy",
    "visibility": [
        "Build",
        "Release"
    ],
    "runsOn": [
        "Agent"
    ],
    "author": "Microsoft Corporation",
    "version": {
        "Major": 3,
        "Minor": 2,
        "Patch": 0
    },
    "releaseNotes": "What's new in Version 3.0: <br/>&nbsp;&nbsp;Supports File Transformations (XDT) <br/>&nbsp;&nbsp;Supports Variable Substitutions(XML, JSON) <br/>Click [here](https://aka.ms/azurermwebdeployreadme) for more Information.",
    "minimumAgentVersion": "2.104.1",
    "groups": [
        {
            "name": "FileTransformsAndVariableSubstitution",
            "displayName": "File Transforms & Variable Substitution Options",
            "isExpanded": false
        },
        {
            "name": "AdditionalDeploymentOptions",
            "displayName": "Additional Deployment Options",
            "isExpanded": false
        },
        {
            "name": "output",
            "displayName": "Output",
            "isExpanded": true
        }
    ],
    "inputs": [
        {
            "name": "ConnectedServiceName",
            "type": "connectedService:AzureRM",
            "label": "Azure subscription",
            "defaultValue": "",
            "required": true,
            "helpMarkDown": "Select the Azure Resource Manager subscription for the deployment."
        },
        {
            "name": "WebAppName",
            "type": "pickList",
            "label": "App Service name",
            "defaultValue": "",
            "required": true,
            "properties": {
                "EditableOptions": "True"
            },
            "helpMarkDown": "Enter or Select the name of an existing Azure App Service."
        },
        {
            "name": "DeployToSlotFlag",
            "type": "boolean",
            "label": "Deploy to slot",
            "defaultValue": "false",
            "required": false,
            "helpMarkDown": "Select the option to deploy to an existing slot other than the Production slot. If this option is not selected, then the Azure App Service will be deployed to the Production slot."
        },
        {
            "name": "ResourceGroupName",
            "type": "pickList",
            "label": "Resource group",
            "defaultValue": "",
            "required": true,
            "properties": {
                "EditableOptions": "True"
            },
            "helpMarkDown": "Enter or Select the Azure Resource group that contains the Azure App Service specified above.",
            "visibleRule": "DeployToSlotFlag = true"
        },
        {
            "name": "SlotName",
            "type": "pickList",
            "label": "Slot",
            "defaultValue": "",
            "required": true,
            "properties": {
                "EditableOptions": "True"
            },
            "helpMarkDown": "Enter or Select an existing Slot other than the Production slot.",
            "visibleRule": "DeployToSlotFlag = true"
        },
        {
            "name": "VirtualApplication",
            "type": "string",
            "label": "Virtual application",
            "defaultValue": "",
            "required": false,
            "helpMarkDown": "Specify the name of the Virtual application that has been configured in the Azure portal. The option is not required for deployments to the App Service root."
        },
        {
            "name": "Package",
            "type": "filePath",
            "label": "Package or folder",
            "defaultValue": "$(System.DefaultWorkingDirectory)/**/*.zip",
            "required": true,
            "helpMarkDown": "Folder or file path to the App Service package. Variables ( [Build](https://www.visualstudio.com/docs/build/define/variables) | [Release](https://www.visualstudio.com/docs/release/author-release-definition/understanding-tasks#predefvariables)), wild cards are supported. <br/> For example, $(System.DefaultWorkingDirectory)/\\*\\*/\\*.zip."
        },
        {
            "name": "WebAppUri",
            "type": "string",
            "label": "App Service URL",
            "required": false,
            "defaultValue": "",
            "groupName": "output",
            "helpMarkDown": "Specify a name for the output variable that is generated for the URL of the Azure App Service. The variable can be consumed in subsequent tasks."
        },
        {
<<<<<<< HEAD
            "name": "ScriptType",
            "type": "pickList",
            "label": "Deployment script type",
            "defaultValue": "",
            "options": {
                "": "Select deployment script type (inline or file)",
                "Inline Script": "Inline Script",
                "File Path": "Script File Path"
            },
            "groupName": "AdditionalDeploymentOptions",
            "helpMarkDown": "Customize the deployment by providing a script that will run on the Azure App service. For example restore packages for Node, PHP, Python applications. [Learn more](https://go.microsoft.com/fwlink/?linkid=843471)."
        },
        {
            "name": "InlineScript",
            "type": "multiLine",
            "label": "Inline Script",
            "defaultValue": ":: You can provide your deployment commands here. One command per line.",
            "groupName": "AdditionalDeploymentOptions",
            "visibleRule": "ScriptType == Inline Script",
            "properties": {
                "resizable": "true",
                "rows": "10",
                "maxLength": "500"
            }
        },
        {
            "name": "ScriptPath",
            "type": "filePath",
            "label": "Deployment script path",
            "required": true,
            "groupName": "AdditionalDeploymentOptions",
            "visibleRule": "ScriptType == File Path"
        },
        {
=======
            "name": "GenerateWebConfig",
            "type": "boolean",
            "label": "Generate Web.config",
            "defaultValue": "false",
            "required": false,
            "groupName": "FileTransformsAndVariableSubstitution",
            "helpMarkDown": "A standard Web.config will be generated and deployed to Azure App Service if the application does not have one. The values in web.config can be edited and vary based on the application framework. For example for node.js application, web.config will have startup file and iis_node module values. [Learn more](https://go.microsoft.com/fwlink/?linkid=843469)."
        },
        {
            "name": "WebConfigParameters",
            "type": "multiLine",
            "label": "Web.config parameters",
            "required": true,
            "defaultValue": "",
            "visibleRule": "GenerateWebConfig == true",
            "groupName": "FileTransformsAndVariableSubstitution",
            "helpMarkDown": "Edit values like startup file in the generated web.config file. This edit feature is only for the generated web.config. [Learn more](https://go.microsoft.com/fwlink/?linkid=843469).",
            "properties": {
                "editorExtension": "ms.vss-services-azure.webconfig-parameters-grid"
            }
        },
        {
>>>>>>> 994b3959
            "name": "TakeAppOfflineFlag",
            "type": "boolean",
            "label": "Take App Offline",
            "defaultValue": "false",
            "required": false,
            "groupName": "AdditionalDeploymentOptions",
            "helpMarkDown": "Select the option to take the Azure App Service offline by placing an app_offline.htm file in the root directory of the App Service before the sync operation begins. The file will be removed after the sync operation completes successfully."
        },
        {
            "name": "UseWebDeploy",
            "type": "boolean",
            "label": "Publish using Web Deploy",
            "required": false,
            "defaultValue": "false",
            "groupName": "AdditionalDeploymentOptions",
            "helpMarkDown": "Publish using Web Deploy options are supported only when using Windows agent. On other platforms, the task relies on [Kudu REST APIs](https://github.com/projectkudu/kudu/wiki/REST-API) to deploy the Azure App Service, and following options are not supported"
        },
        {
            "name": "SetParametersFile",
            "type": "filePath",
            "label": "SetParameters file",
            "defaultValue": "",
            "required": false,
            "groupName": "AdditionalDeploymentOptions",
            "visibleRule": "UseWebDeploy == true",
            "helpMarkDown": "Optional: location of the SetParameters.xml file to use."
        },
        {
            "name": "RemoveAdditionalFilesFlag",
            "type": "boolean",
            "label": "Remove additional files at destination",
            "defaultValue": "false",
            "required": false,
            "groupName": "AdditionalDeploymentOptions",
            "visibleRule": "UseWebDeploy == true",
            "helpMarkDown": "Select the option to delete files on the Azure App Service that have no matching files in the App Service package or folder."
        },
        {
            "name": "ExcludeFilesFromAppDataFlag",
            "type": "boolean",
            "label": "Exclude files from the App_Data folder",
            "defaultValue": "false",
            "required": false,
            "groupName": "AdditionalDeploymentOptions",
            "visibleRule": "UseWebDeploy == true",
            "helpMarkDown": "Select the option to prevent files in the App_Data folder from being deployed to the Azure App Service."
        },
        {
            "name": "AdditionalArguments",
            "type": "string",
            "label": "Additional arguments",
            "required": false,
            "defaultValue": "",
            "groupName": "AdditionalDeploymentOptions",
            "visibleRule": "UseWebDeploy == true",
            "helpMarkDown": "Additional Web Deploy arguments following the syntax -key:value .<br />These will be applied when deploying the Azure App Service. Example: -disableLink:AppPoolExtension -disableLink:ContentExtension.<br />For more examples of Web Deploy operation settings, refer to  [this](https://go.microsoft.com/fwlink/?linkid=838471)."
        },
        {
            "name": "RenameFilesFlag",
            "type": "boolean",
            "label": "Rename locked files",
            "defaultValue": "false",
            "required": false,
            "visibleRule": "UseWebDeploy == true",
            "groupName": "AdditionalDeploymentOptions",
            "helpMarkDown": "Select the option to enable msdeploy flag MSDEPLOY_RENAME_FILES_FLAG in Azure App Service application settings. The option if set enables msdeploy to rename locked files that are locked during app deployment"
        },
        {
            "name": "XmlTransformation",
            "type": "boolean",
            "label": "XML transformation",
            "required": false,
            "defaultValue": false,
            "groupName": "FileTransformsAndVariableSubstitution",
            "helpMarkDown": "The config transfoms will be run for `*.Release.config` and `*.<EnvironmentName>.config` on the `*.config file`.<br/> Config transforms will be run prior to the Variable Substitution.<br/>XML transformations are supported only for Windows platform."
        },
        {
            "name": "XmlVariableSubstitution",
            "type": "boolean",
            "label": "XML variable substitution",
            "required": false,
            "defaultValue": false,
            "groupName": "FileTransformsAndVariableSubstitution",
            "helpMarkDown": "Variables defined in the Build or Release Definition will be matched against the 'key' or 'name' entries in the appSettings, applicationSettings, and connectionStrings sections of any config file and parameters.xml. Variable Substitution is run after config transforms. <br/><br/> Note: If same variables are defined in the Release Definition and in the Environment, then the Environment variables will supersede the Release Definition variables.<br/>"
        },
        {
            "name": "JSONFiles",
            "type": "multiLine",
            "label": "JSON variable substitution",
            "required": false,
            "defaultValue": "",
            "groupName": "FileTransformsAndVariableSubstitution",
            "helpMarkDown": "Provide new line separated list of JSON files to substitute the variable values. Files names are to be provided relative to the root folder. <br/> To substitute JSON variables that are nested or hierarchical, specify them using JSONPath expressions. <br/> <br/> For example, to replace the value of ‘ConnectionString’ in the sample below, you need to define a variable as ‘Data.DefaultConnection.ConnectionString’ in the build/release definition (or release definition’s environment). <br/> {<br/>&nbsp;&nbsp;\"Data\": {<br/>&nbsp;&nbsp;&nbsp;&nbsp;\"DefaultConnection\": {<br/>&nbsp;&nbsp;&nbsp;&nbsp;&nbsp;&nbsp;\"ConnectionString\": \"Server=(localdb)\\SQLEXPRESS;Database=MyDB;Trusted_Connection=True\"<br/>&nbsp;&nbsp;&nbsp;&nbsp;}<br/>&nbsp;&nbsp;}<br/> }<br/> Variable Substitution is run after configuration transforms. <br/><br/> Note: Build/Release’s system definition variables are excluded in substitution"
        }
    ],
    "dataSourceBindings": [
        {
            "target": "WebAppName",
            "endpointId": "$(ConnectedServiceName)",
            "dataSourceName": "AzureRMWebAppNames"
        },
        {
            "target": "ResourceGroupName",
            "endpointId": "$(ConnectedServiceName)",
            "dataSourceName": "AzureRMWebAppResourceGroup",
            "parameters": {
                "WebAppName": "$(WebAppName)"
            }
        },
        {
            "target": "SlotName",
            "endpointId": "$(ConnectedServiceName)",
            "dataSourceName": "AzureRMWebAppSlotsId",
            "parameters": {
                "WebAppName": "$(WebAppName)",
                "ResourceGroupName": "$(ResourceGroupName)"
            },
            "resultTemplate": "{\"Value\":\"{{{ #extractResource slots}}}\",\"DisplayValue\":\"{{{ #extractResource slots}}}\"}"
        }
    ],
    "instanceNameFormat": "Azure App Service Deploy: $(WebAppName)",
    "execution": {
        "Node": {
            "target": "azurermwebappdeployment.js"
        }
    },
    "messages": {
        "Invalidwebapppackageorfolderpathprovided": "Invalid App Service package or folder path provided: %s",
        "SetParamFilenotfound0": "Set parameters file not found: %s",
        "XDTTransformationsappliedsuccessfully": "XML Transformations applied successfully",
        "GotconnectiondetailsforazureRMWebApp0": "Got connection details for Azure App Service:'%s'",
        "ErrorNoSuchDeployingMethodExists": "Error : No such deploying method exists",
        "UnabletoretrieveconnectiondetailsforazureRMWebApp": "Unable to retrieve connection details for Azure App Service : %s. Status Code: %s (%s)",
        "UnabletoretrieveWebAppID": "Unable to retrieve connection details for Azure App Service:'%s'. Status Code: %s",
        "CouldnotfetchacccesstokenforAzureStatusCode": "Could not fetch acccess token for Azure. Status Code: %s (%s)",
        "Successfullyupdateddeploymenthistory": "Successfully updated deployment History at %s",
        "Failedtoupdatedeploymenthistory": "Failed to update deployment history.",
        "WARNINGCannotupdatedeploymentstatusSCMendpointisnotenabledforthiswebsite": "WARNING : Cannot update deployment status : SCM endpoint is not enabled for this website",
        "Unabletoretrievewebconfigdetails": "Unable to retrieve App Service configuration details.[Status Code: '%s', Error Message: '%s']",
        "Unabletoretrievewebappsettings": "Unable to retrieve App Service application settings. [Status Code: '%s', Error Message: '%s']",
        "Unabletoupdatewebappsettings": "Unable to update App service application settings. [Status Code: '%s', Error Message: '%s']",
        "CannotupdatedeploymentstatusuniquedeploymentIdCannotBeRetrieved": "Cannot update deployment status : Unique Deployment ID cannot be retrieved",
        "PackageDeploymentSuccess": "Successfully deployed web package to App Service.",
        "PackageDeploymentFailed": "Failed to deploy web package to App Service.",
        "Runningcommand": "Running command: %s",
        "Deployingwebapplicationatvirtualpathandphysicalpath": "Deploying web package : %s at virtual path (physical path) : %s (%s)",
        "Successfullydeployedpackageusingkuduserviceat": "Successfully deployed package %s using kudu service at %s",
        "Failedtodeploywebapppackageusingkuduservice": "Failed to deploy App Service package using kudu service : %s",
        "Unabletodeploywebappresponsecode": "Unable to deploy App Service due to error code : %s",
        "MSDeploygeneratedpackageareonlysupportedforWindowsplatform": "MSDeploy generated packages are only supported for Windows platform.",
        "UnsupportedinstalledversionfoundforMSDeployversionshouldbealteast3orabove": "Unsupported installed version: %s found for MSDeploy. version should be alteast 3 or above",
        "UnabletofindthelocationofMSDeployfromregistryonmachineError": "Unable to find the location of MS Deploy from registry on machine (Error : %s)",
        "Nopackagefoundwithspecifiedpattern": "No package found with specified pattern",
        "MorethanonepackagematchedwithspecifiedpatternPleaserestrainthesearchpattern": "More than one package matched with specified pattern. Please restrain the search pattern.",
        "Trytodeploywebappagainwithappofflineoptionselected": "Try to deploy app service again with Take application offline option selected.",
        "Trytodeploywebappagainwithrenamefileoptionselected": "Try to deploy app service again with Rename locked files option selected.",
        "NOJSONfilematchedwithspecificpattern": "NO JSON file matched with specific pattern: %s.",
        "JSONvariablesubstitutioncanonlybeappliedforJSONfiles": "JSON variable substitution can only be applied for JSON files",
        "Configfiledoesntexists": "Configuration file %s doesn't exist.",
        "Failedtowritetoconfigfilewitherror": "Failed to write to config file %s with error : %s",
        "AppOfflineModeenabled": "App offline mode enabled.",
        "Failedtoenableappofflinemode": "Failed to enable app offline mode. Status Code: %s (%s)",
        "AppOflineModedisabled": "App offline mode disabled.",
        "FailedtodisableAppOfflineMode": "Failed to disable App offline mode. Status Code: %s (%s)",
        "CannotPerformXdtTransformationOnNonWindowsPlatform": "Cannot perform XML transformations on a non-Windows platform.",
        "XdtTransformationErrorWhileTransforming": "XML transformation error while transforming %s using %s.",
        "PublishusingwebdeployoptionsaresupportedonlywhenusingWindowsagent": "Publish using webdeploy options are supported only when using Windows agent",
        "WebAppDoesntExist": "App Service '%s' doesn't exist. App Service should exist before deployment.",
        "EncodeNotSupported": "Detected file encoding of the file %s as %s. Variable substitution is not supported with file encoding %s. Supported encodings are UTF-8 and UTF-16 LE.",
        "UnknownFileEncodeError": "Unable to detect encoding of the file %s (typeCode: %s). Supported encodings are UTF-8 and UTF-16 LE.",
        "ShortFileBufferError": "File buffer is too short to detect encoding type : %s",
        "FailedToUpdateAzureRMWebAppConfigDetails": "Failed to update App Service configuration details. Error: %s",
        "SuccessfullyUpdatedAzureRMWebAppConfigDetails": "Successfully updated App Service configuration details",
        "RequestedURLforkuduphysicalpath": "Requested URL for kudu physical path : %s",
        "Physicalpathalreadyexists": "Physical path '%s' already exists",
        "KuduPhysicalpathCreatedSuccessfully": "Kudu physical path created successfully : %s",
        "FailedtocreateKuduPhysicalPath": "Failed to create kudu physical path. %s: %s",
        "FailedtocheckphysicalPath": "Failed to check kudu physical path. %s: %s",
        "VirtualApplicationDoesNotExist": "Virtual application doesn't exists : %s",
        "JSONParseError": "Unable to parse JSON file: %s. Error: %s",
        "JSONvariablesubstitutionappliedsuccessfully": "JSON variable substitution applied successfully.",
        "XMLvariablesubstitutionappliedsuccessfully": "XML variable substitution applied successfully.",
        "failedtoUploadFileToKudu": "Unable to upload file: %s to Kudu (%s). Status Code: %s (%s)",
        "failedtoUploadFileToKuduError": "Unable to upload file: %s to Kudu (%s). Error: %s",
        "ExecuteScriptOnKudu": "Executing given script on Kudu: %s",
        "FailedToRunScriptOnKuduError": "Unable to run the script on Kudu: %s. Error: %s",
        "FailedToRunScriptOnKudu": "Unable to run the script on Kudu: %s. Status Code: %s (%s)",
        "ScriptExecutionOnKuduSuccess": "Successfully executed script on Kudu.",
        "ScriptExecutionOnKuduFailed": "Executed script returned '%s' as return code. Error: %s",
        "FailedtoDeleteFileFromKudu": "Unable to delete file: %s from Kudu (%s). Status Code: %s (%s)",
        "FailedtoDeleteFileFromKuduError": "Unable to delete file: %s from Kudu (%s). Error: %s",
        "ScriptFileNotFound": "Script file '%s' not found.",
        "InvalidScriptFile": "Invalid script file '%s' provided. Valid extensions are .bat and .cmd",
        "RetryForTimeoutIssue": "Script execution failed with timeout issue. Retrying once again.",
        "stdoutFromScript": "Standard output from script: ",
        "stderrFromScript": "Standard error from script: ",
        "WebConfigAlreadyExists": "web.config file already exists. Not generating.",
        "WebConfigDoesNotExist": "web.config file does not exist. Generating.",
        "SuccessfullyGeneratedWebConfig": "Successfully generated web.config file",
        "FailedToGenerateWebConfig": "Failed to generate web.config. %s",
        "FailedToGetKuduFileContent": "Unable to get file content: %s . Status code: %s (%s)",
        "FailedToGetKuduFileContentError": "Unable to get file content: %s. Error: %s",
        "ScriptStatusTimeout": "Unable to fetch script status due to timeout.",
        "PollingForFileTimeOut": "Unable to fetch script status due to timeout. You can increase the timeout limit by setting 'appservicedeploy.retrytimeout' variable to number of minutes required.",
        "InvalidPollOption": "Invalid polling option provided: %s.",
        "MissingWebConfigParameters": "Some web.config parameters are missing"
    }
}<|MERGE_RESOLUTION|>--- conflicted
+++ resolved
@@ -115,7 +115,6 @@
             "helpMarkDown": "Specify a name for the output variable that is generated for the URL of the Azure App Service. The variable can be consumed in subsequent tasks."
         },
         {
-<<<<<<< HEAD
             "name": "ScriptType",
             "type": "pickList",
             "label": "Deployment script type",
@@ -150,7 +149,6 @@
             "visibleRule": "ScriptType == File Path"
         },
         {
-=======
             "name": "GenerateWebConfig",
             "type": "boolean",
             "label": "Generate Web.config",
@@ -173,7 +171,6 @@
             }
         },
         {
->>>>>>> 994b3959
             "name": "TakeAppOfflineFlag",
             "type": "boolean",
             "label": "Take App Offline",
