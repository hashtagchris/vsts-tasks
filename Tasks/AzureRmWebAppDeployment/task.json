--- conflicted
+++ resolved
@@ -284,10 +284,6 @@
         "EncodeNotSupported": "Detected file encoding of the file %s as %s. Variable substitution is not supported with file encoding %s. Supported encodings are UTF-8 and UTF-16 LE.",
         "UnknownFileEncodeError": "Unable to detect encoding of the file %s (typeCode: %s). Supported encodings are UTF-8 and UTF-16 LE.",
         "ShortFileBufferError": "File buffer is too short to detect encoding type : %s",
-<<<<<<< HEAD
-        "FailedToUpdateAzureRMWebAppConfigDetails": "Failed to update App Service configuration details. Error: %s",
-        "SuccessfullyUpdatedAzureRMWebAppConfigDetails": "Successfully updated App Service configuration details"
-=======
         "FailedToUpdateAzureRMWebAppConfigDetails": "Failed to update Web App config details. Error: %s",
         "SuccessfullyUpdatedAzureRMWebAppConfigDetails": "Successfully updated Web App service configuration details",
         "RequestedURLforkuduphysicalpath": "Requested URL for kudu physical path : %s",
@@ -296,6 +292,5 @@
         "FailedtocreateKuduPhysicalPath" : "Failed to create kudu physical path. %s: %s",
         "FailedtocheckphysicalPath" : "Failed to check kudu physical path. %s: %s",
         "VirtualApplicationDoesNotExist" : "Virtual application doesn't exists : %s"
->>>>>>> 0b0e6057
     }
 }