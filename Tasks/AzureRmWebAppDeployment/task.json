--- conflicted
+++ resolved
@@ -11,15 +11,9 @@
     ],
     "author": "Microsoft Corporation",
     "version": {
-<<<<<<< HEAD
         "Major": 3,
         "Minor": 0,
         "Patch": 0
-=======
-        "Major": 2,
-        "Minor": 1,
-        "Patch": 9
->>>>>>> 171058ac
     },
     "editorHints": {
         "preview": "true"
@@ -191,7 +185,6 @@
         {
             "name": "XdtTransformation",
             "type": "boolean",
-<<<<<<< HEAD
             "label": "XML Transformation",
             "required": false,
             "defaultValue": false,
@@ -215,13 +208,6 @@
             "defaultValue": "",
             "groupName": "FileTransformsAndVariableSubstitution",
             "helpMarkDown": "Provide new line separated list of JSON files to substitute the variable values. Files names are to be provided relative to the root folder. <br/> To substitute JSON variables that are nested or hierarchical, specify them using JSONPath expressions. <br/> <br/> For example, to replace the value of ‘ConnectionString’ in the sample below, you need to define a variable as ‘Data.DefaultConnection.ConnectionString’ in the build/release definition (or release definition’s environment). <br/> {<br/>&nbsp;&nbsp;\"Data\": {<br/>&nbsp;&nbsp;&nbsp;&nbsp;\"DefaultConnection\": {<br/>&nbsp;&nbsp;&nbsp;&nbsp;&nbsp;&nbsp;\"ConnectionString\": \"Server=(localdb)\\SQLEXPRESS;Database=MyDB;Trusted_Connection=True\"<br/>&nbsp;&nbsp;&nbsp;&nbsp;}<br/>&nbsp;&nbsp;}<br/> }<br/> Variable Substitution is run after configuration transforms. <br/><br/> Note: Build/Release’s system definition variables are excluded in substitution"
-=======
-            "label": "Take application offline",
-            "defaultValue": "false",
-            "required": false,
-            "groupName": "AdditionalDeploymentOptions",
-            "helpMarkDown": "Select the option to take the Azure App Service offline by placing an app_offline.htm file in the root directory of the App Service before the sync operation begins. The file will be removed after the sync operation completes successfully."
->>>>>>> 171058ac
         }
     ],
     "dataSourceBindings": [
@@ -260,14 +246,8 @@
         "SetParamFilenotfound0": "Set parameters file not found: %s",
         "GotconnectiondetailsforazureRMWebApp0": "Got connection details for Azure App Service:'%s'",
         "ErrorNoSuchDeployingMethodExists": "Error : No Such Deploying Method Exists",
-<<<<<<< HEAD
         "UnabletoretrieveconnectiondetailsforazureRMWebApp": "Unable to retrieve connectiondetails for azureRM WebApp : %s. Status Code: %s (%s)",
         "CouldnotfetchacccesstokenforAzureStatusCode": "Could not fetch acccess token for Azure. Status Code: %s (%s)",
-        "UnabletoretrieveWebAppID": "Unable to retrieve connection details for azureRM WebApp:'%s'. Status Code: %s",
-=======
-        "UnabletoretrieveconnectiondetailsforazureRMWebApp": "Unable to retrieve connectiondetails for Azure App Service : %s. Status Code: %s (%s)",
-        "UnabletoretrieveWebAppID": "Unable to retrieve connection details for Azure App Service:'%s'. Status Code: %s",
->>>>>>> 171058ac
         "Successfullyupdateddeploymenthistory": "Successfully updated deployment History at %s",
         "Failedtoupdatedeploymenthistory": "Failed to update deployment history.",
         "WARNINGCannotupdatedeploymentstatusSCMendpointisnotenabledforthiswebsite": "WARNING : Cannot update deployment status : SCM endpoint is not enabled for this website",
