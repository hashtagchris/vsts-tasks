--- conflicted
+++ resolved
@@ -31,11 +31,6 @@
             "name": "output",
             "displayName": "Output",
             "isExpanded": true
-        },
-        {
-            "name": "FileTransformsAndVariableSubstitution",
-            "displayName": "File Transforms and Variable Substitutions",
-            "isExpanded": true
         }
     ],
     "inputs": [
@@ -183,13 +178,8 @@
             "groupName": "FileTransformsAndVariableSubstitution",
             "helpMarkDown": ""
         },
-<<<<<<< HEAD
-        {   
-            "name": "XdtTransformation",
-=======
         {
             "name": "Transformation",
->>>>>>> a8a11c82
             "type": "boolean",
             "label": "Transformation",
             "required": false,
@@ -197,8 +187,6 @@
             "groupName": "FileTransformsAndVariableSubstitution",
             "visibleRule": "XmlTransformsAndVariableSubstitutions == true",
             "helpMarkDown": "The config transfoms will be run for `*.Release.config` and `*.<EnvironmentName>.config` on the `*.config file`. Config transforms will be run prior to the Variable Substitution."
-<<<<<<< HEAD
-=======
         },
         {
             "name": "VariableSubstitution",
@@ -227,7 +215,25 @@
             "groupName": "FileTransformsAndVariableSubstitution",
             "visibleRule": "JSONVariableSubstitutionsFlag == true",
             "helpMarkDown": "Provide a line separated list of JSON files for substituting variables in them. The files names are relative to the root folder. For substituting JSON variables that are in a hierarchy, specify them using the format Data.DefaultConnection.ConnectionString in the Environment/Definition variable.  If same variables are defined in the Definition and Environment, then the Environment variables will supersede the Definition variables. Variable Substitution is run after Config Transforms. Build/Release/System defintion variables are eliminated in substitution."
->>>>>>> a8a11c82
+        },
+        {
+            "name": "XmlTransformsAndVariableSubstitutions",
+            "type": "boolean",
+            "label": "XML Transforms & Variable Substitutions",
+            "required": false,
+            "defaultValue": false,
+            "groupName": "FileTransformsAndVariableSubstitution",
+            "helpMarkDown": ""
+        },
+        {   
+            "name": "XdtTransformation",
+            "type": "boolean",
+            "label": "Transformation",
+            "required": false,
+            "defaultValue": false,
+            "groupName": "FileTransformsAndVariableSubstitution",
+            "visibleRule": "XmlTransformsAndVariableSubstitutions == true",
+            "helpMarkDown": "The config transfoms will be run for `*.Release.config` and `*.<EnvironmentName>.config` on the `*.config file`. Config transforms will be run prior to the Variable Substitution."
         }
     ],
     "dataSourceBindings": [
@@ -298,10 +304,6 @@
         "Nopackagefoundwithspecifiedpattern": "No package found with specified pattern",
         "MorethanonepackagematchedwithspecifiedpatternPleaserestrainthesearchpatern": "More than one package matched with specified pattern. Please restrain the search patern.",
         "Trytodeploywebappagainwithappofflineoptionselected": "Try to deploy web app again with app_offline option selected.",
-<<<<<<< HEAD
-        "CannotPerformXdtTransformationOnNonWindowsPlatform": "Cannot Perform XDT Transformations on a Non-Windows platform.",
-        "XdtTransformationErrorWhileTransforming": "XDT Transformation Error while transforming %s using %s."
-=======
         "UpgradeAgent": "Task requires a 2.104.1 agent or higher. Please upgrade the agent",
         "NOJSONfilematchedwithspecificpattern": "NO JSON file matched with specific pattern",
         "JSONvariablesubstitutioncanonlybeappliedforJSONfiles": "JSON variable substitution can only be applied for JSON files",
@@ -312,7 +314,9 @@
         "Failedtowritetoconfigfilewitherror": "Failed to write to config file %s with error : %s",
         "Erroroccurredwhileprocessingxmlnode": "Error occurred while processing xml node : %s.",
         "Processingsubstitutionforxmlnode": "Processing substitution for xml node : %s",
-        "Initiatedvariablesubstitutioninconfigfile": "Initiated variable substitution in config file : %s"
->>>>>>> a8a11c82
+        "Initiatedvariablesubstitutioninconfigfile": "Initiated variable substitution in config file : %s",
+        "Trytodeploywebappagainwithappofflineoptionselected": "Try to deploy web app again with app_offline option selected.",
+        "CannotPerformXdtTransformationOnNonWindowsPlatform": "Cannot Perform XDT Transformations on a Non-Windows platform.",
+        "XdtTransformationErrorWhileTransforming": "XDT Transformation Error while transforming %s using %s."
     }
 }