--- conflicted
+++ resolved
@@ -152,10 +152,7 @@
             } 
         }
 
-<<<<<<< HEAD
         return config;
-=======
-		return config;
 	},
     getResourceGroupName: function (SPN, webAppName) {
         return "foobar";
@@ -170,7 +167,6 @@
     },
     updateWebAppAppSettings : function (){
         return true;
->>>>>>> 171058ac
     }
 });
 
