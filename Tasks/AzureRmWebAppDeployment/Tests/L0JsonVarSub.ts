import ma = require('vsts-task-lib/mock-answer');
import tmrm = require('vsts-task-lib/mock-run');
import path = require('path');

let taskPath = path.join(__dirname, '..', 'azurermwebappdeployment.js');
let tr: tmrm.TaskMockRunner = new tmrm.TaskMockRunner(taskPath);
tr.setInput('ConnectedServiceName', 'AzureRMSpn');
tr.setInput('WebAppName', 'mytestapp');
tr.setInput('Package', 'webAppPkg.zip');
tr.setInput('UseWebDeploy', 'true');
tr.setInput('JSONFiles', 'testfile.json');

process.env['TASK_TEST_TRACE'] = 1;
process.env["ENDPOINT_AUTH_AzureRMSpn"] = "{\"parameters\":{\"serviceprincipalid\":\"spId\",\"serviceprincipalkey\":\"spKey\",\"tenantid\":\"tenant\"},\"scheme\":\"ServicePrincipal\"}";
process.env["ENDPOINT_DATA_AzureRMSpn_SUBSCRIPTIONNAME"] = "sName";
process.env["ENDPOINT_DATA_AzureRMSpn_SUBSCRIPTIONID"] =  "sId";
process.env["AZURE_HTTP_USER_AGENT"] = "TFS_useragent";
process.env["SYSTEM_DEFAULTWORKINGDIRECTORY"] =  "DefaultWorkingDirectory";
process.env["BUILD_SOURCEVERSION"] = "46da24f35850f455185b9188b4742359b537076f";
process.env["BUILD_BUILDID"] = 1,
process.env["RELEASE_RELEASEID"] = 1;
process.env["BUILD_BUILDNUMBER"] = 1;
process.env["RELEASE_RELEASENAME"] = "Release-1";
process.env["BUILD_REPOSITORY_PROVIDER"] = "TfsGit";
process.env["BUILD_REPOSITORY_NAME"] = "MyFirstProject";
process.env["SYSTEM_TEAMFOUNDATIONCOLLECTIONURI"] = "https://abc.visualstudio.com/";
process.env["SYSTEM_TEAMPROJECT"] = "MyFirstProject";
process.env["BUILD_SOURCEVERISONAUTHOR"] = "author";
process.env["RELEASE_RELEASEURI"] = "vstfs:///ReleaseManagement/Release/1";
process.env["AGENT_NAME"] = "author";

// provide answers for task mock
let a: ma.TaskLibAnswers = <ma.TaskLibAnswers>{
    "which": {
        "msdeploy": "msdeploy"
    },
    "stats": {
    	"webAppPkg.zip": {
    		"isFile": true
    	}
    },
    "osType": {
        "osType": "Windows"
    },
    "checkPath": {
        "msdeploy": true,
        "webAppPkg.zip": true,
        "webAppPkg": true
    },
<<<<<<< HEAD
=======
    "rmRF": {
        "DefaultWorkingDirectory\\msDeployCommand.bat": {
            "success": true
        },
        "temp_web_package_random_path": {
            "success": true
        }
    },
>>>>>>> 8ebd1e68
    "exec": {
        "msdeploy -verb:getParameters -source:package=\'DefaultWorkingDirectory/temp_web_package.zip\'": {
            "code": 0,
            "stdout": "Executed Successfully"
        },
        "msdeploy -verb:sync -source:package=\'DefaultWorkingDirectory/temp_web_package.zip\' -dest:auto,ComputerName=\'https://mytestappKuduUrl/msdeploy.axd?site=mytestapp\',UserName=\'$mytestapp\',Password=\'mytestappPwd\',AuthType=\'Basic\' -setParam:name=\'IIS Web Application Name\',value=\'mytestapp\' -enableRule:DoNotDeleteRule -userAgent:TFS_useragent": {
            "code": 0,
            "stdout": "Executed Successfully"
        }
    },
    "exist": {
    	"webAppPkg.zip": true,
        "webAppPkg": true
    }, 
    "glob": {
        "webAppPkgPattern" : ["webAppPkg1", "webAppPkg2"],
        "Invalid_webAppPkg" : [],
        "webAppPkg.zip": ["webAppPkg.zip"],
        "webAppPkg": ["webAppPkg"]
    },
    "getVariable": {
    	"ENDPOINT_AUTH_AzureRMSpn": "{\"parameters\":{\"serviceprincipalid\":\"spId\",\"serviceprincipalkey\":\"spKey\",\"tenantid\":\"tenant\"},\"scheme\":\"ServicePrincipal\"}",
   		"ENDPOINT_DATA_AzureRMSpn_SUBSCRIPTIONNAME": "sName", 
    	"ENDPOINT_DATA_AzureRMSpn_SUBSCRIPTIONID": "sId",
    	"AZURE_HTTP_USER_AGENT": "TFS_useragent",
        "System.DefaultWorkingDirectory": "DefaultWorkingDirectory",
		"build.sourceVersion": "46da24f35850f455185b9188b4742359b537076f",
		"build.buildId": 1,
		"release.releaseId": 1,
		"build.buildNumber": 1,
		"release.releaseName": "Release-1",
		"build.repository.provider": "TfsGit",
		"build.repository.name": "MyFirstProject",
		"system.TeamFoundationCollectionUri": "https://abc.visualstudio.com/",
		"system.teamProject": "MyFirstProject",
		"build.sourceVersionAuthor": "author",
		"release.releaseUri": "vstfs:///ReleaseManagement/Release/1",
		"agent.name": "agent"
    }
}

import mockTask = require('vsts-task-lib/mock-task');
var kuduDeploymentLog = require('azurerest-common/kududeploymentstatusutility.js');
var msDeployUtility = require('webdeployment-common/msdeployutility.js');
var jsonSubUtil = require('webdeployment-common/jsonvariablesubstitutionutility.js');

tr.registerMock('./msdeployutility.js', {
    getMSDeployCmdArgs : msDeployUtility.getMSDeployCmdArgs,
    getMSDeployFullPath : function() {
        var msDeployFullPath =  "msdeploypath\\msdeploy.exe";
        return msDeployFullPath;
    },
    containsParamFile: function(webAppPackage: string) {
        var taskResult = mockTask.execSync("msdeploy", "-verb:getParameters -source:package=\'" + webAppPackage + "\'");
        return true;
    }
}); 

tr.registerMock('azurerest-common/azurerestutility.js', {
    getAzureRMWebAppPublishProfile: function(SPN, webAppName, resourceGroupName, deployToSlotFlag, slotName) {
        var mockPublishProfile = {
            profileName: 'mytestapp - Web Deploy',
            publishMethod: 'MSDeploy',
            publishUrl: 'mytestappKuduUrl',
            msdeploySite: 'mytestapp',
            userName: '$mytestapp',
            userPWD: 'mytestappPwd',
            destinationAppUrl: 'mytestappUrl',
            SQLServerDBConnectionString: '',
            mySQLDBConnectionString: '',
            hostingProviderForumLink: '',
            controlPanelLink: '',
            webSystem: 'WebSites' 
        };
        if(deployToSlotFlag) {
            mockPublishProfile.profileName =  'mytestapp-' + slotName + ' - Web Deploy';
            mockPublishProfile.publishUrl = 'mytestappKuduUrl-' + slotName;
            mockPublishProfile.msdeploySite = 'mytestapp__' + slotName;
            mockPublishProfile.userName = '$mytestapp__' + slotName;
            mockPublishProfile.userPWD = 'mytestappPwd';
            mockPublishProfile.destinationAppUrl = 'mytestappUrl-' + slotName;
        }
        return mockPublishProfile;
    },
    getAzureRMWebAppConfigDetails: function(SPN, webAppName, resourceGroupName, deployToSlotFlag, slotName) {
	var config = { 
			id: 'appid',
			properties: { 
				virtualApplications: [ ['Object'], ['Object'], ['Object'] ],
                scmType: "VSTS"
			} 
		}

		return config;
	},
    updateDeploymentStatus: function(publishingProfile, isDeploymentSuccess ) {
        if(isDeploymentSuccess) {
            console.log('Updated history to kudu');
        }
        else {
            console.log('Failed to update history to kudu');
        }
        var webAppPublishKuduUrl = publishingProfile.publishUrl;
        var requestDetails = kuduDeploymentLog.getUpdateHistoryRequest(webAppPublishKuduUrl, isDeploymentSuccess,"Custom Message", "1234");
        requestDetails["requestBody"].author = 'author';
        console.log("kudu log requestBody is:" + JSON.stringify(requestDetails["requestBody"]));
    },
    getResourceGroupName: function (SPN, webAppName) {
        return "foobar";
    },
    getWebAppAppSettings : function (SPN, webAppName: string, resourceGroupName: string, deployToSlotFlag: boolean, slotName: string){
        var appSettings = {
            properties : {
                MSDEPLOY_RENAME_LOCKED_FILES : '1'
            }
        };
        return appSettings;
    },
    updateWebAppAppSettings : function (){
        return true;
    },
    updateAzureRMWebAppConfigDetails: function() {
        console.log("Successfully updated scmType to VSTSRM");
    }
});

tr.registerMock('webdeployment-common/ziputility.js', {
    'unzip': function(zipLocation, unzipLocation) {
        console.log('Extracting ' + zipLocation + ' to ' + unzipLocation);
    },
    archiveFolder: function(folderPath, targetPath, zipName) {
        console.log('Archiving ' + folderPath + ' to ' + targetPath + '/' + zipName);
        return targetPath + '/' + zipName;
    }
});

tr.registerMock('webdeployment-common/jsonvariablesubstitutionutility.js', {
    jsonVariableSubstitution: function(absolutePath, jsonSubFiles) {
        var envVarObject = jsonSubUtil.createEnvTree([
            { name: 'system.debug', value: 'true', secret: false},
            { name: 'data.ConnectionString', value: 'database_connection', secret: false},
            { name: 'data.userName', value: 'db_admin', secret: false},
            { name: 'data.password', value: 'db_pass', secret: true},
            { name: '&pl.ch@r@cter.k^y', value: '*.config', secret: false},
            { name: 'build.sourceDirectory', value: 'DefaultWorkingDirectory', secret: false},
            { name: 'user.profile.name.first', value: 'firstName', secret: false},
            { name: 'user.profile', value: 'replace_all', secret: false}
        ]);
        var jsonObject = {
            'User.Profile': 'do_not_replace',
            'data': {
                'ConnectionString' : 'connect_string',
                'userName': 'name',
                'password': 'pass'
            },
            '&pl': {
                'ch@r@cter.k^y': 'v@lue'
            },
            'system': {
                'debug' : 'no_change'
            },
            'user.profile': {
                'name.first' : 'fname'
            }
        }
        // Method to be checked for JSON variable substitution
        jsonSubUtil.substituteJsonVariable(jsonObject, envVarObject);

        if(typeof jsonObject['user.profile'] === 'object') {
            console.log('JSON - eliminating object variables validated');
        }
        if(jsonObject['data']['ConnectionString'] === 'database_connection' && jsonObject['data']['userName'] === 'db_admin') {
            console.log('JSON - simple string change validated');
        }
        if(jsonObject['system']['debug'] === 'no_change') {
            console.log('JSON - system variable elimination validated');
        }
        if(jsonObject['&pl']['ch@r@cter.k^y'] === '*.config') {
            console.log('JSON - special variables validated');
        }
        if(jsonObject['user.profile']['name.first'] === 'firstName') {
            console.log('JSON - varaibles with dot character validated');
        }
        if(jsonObject['User.Profile'] === 'do_not_replace') {
            console.log('JSON - case sensitive variables validated');
        }
    }
});

<<<<<<< HEAD
var fs = require('fs');
tr.registerMock('fs', {
    createWriteStream: function (filePath, options) {
        return { "isWriteStreamObj": true };
    },
    ReadStream: fs.ReadStream,
    WriteStream: fs.WriteStream,
    openSync: function (fd, options) {
        return true;
    },
    closeSync: function (fd) {
        return true;
=======
tr.registerMock('webdeployment-common/utility.js', {
    isInputPkgIsFolder: function() {
        return false;    
    },
    fileExists: function() {
        return true;   
    },
    canUseWebDeploy: function() {
        return true;
    },
    findfiles: function() {
        return ['webDeployPkg']    
    },
    generateTemporaryFolderOrZipPath: function() {
        return 'temp_web_package_random_path';
>>>>>>> 8ebd1e68
    }
});

tr.setAnswers(a);
tr.run();<|MERGE_RESOLUTION|>--- conflicted
+++ resolved
@@ -47,17 +47,11 @@
         "webAppPkg.zip": true,
         "webAppPkg": true
     },
-<<<<<<< HEAD
-=======
     "rmRF": {
-        "DefaultWorkingDirectory\\msDeployCommand.bat": {
-            "success": true
-        },
         "temp_web_package_random_path": {
             "success": true
         }
     },
->>>>>>> 8ebd1e68
     "exec": {
         "msdeploy -verb:getParameters -source:package=\'DefaultWorkingDirectory/temp_web_package.zip\'": {
             "code": 0,
@@ -247,7 +241,24 @@
     }
 });
 
-<<<<<<< HEAD
+tr.registerMock('webdeployment-common/utility.js', {
+    isInputPkgIsFolder: function() {
+        return false;    
+    },
+    fileExists: function() {
+        return true;   
+    },
+    canUseWebDeploy: function() {
+        return true;
+    },
+    findfiles: function() {
+        return ['webDeployPkg']    
+    },
+    generateTemporaryFolderOrZipPath: function() {
+        return 'temp_web_package_random_path';
+    }
+});
+
 var fs = require('fs');
 tr.registerMock('fs', {
     createWriteStream: function (filePath, options) {
@@ -260,23 +271,6 @@
     },
     closeSync: function (fd) {
         return true;
-=======
-tr.registerMock('webdeployment-common/utility.js', {
-    isInputPkgIsFolder: function() {
-        return false;    
-    },
-    fileExists: function() {
-        return true;   
-    },
-    canUseWebDeploy: function() {
-        return true;
-    },
-    findfiles: function() {
-        return ['webDeployPkg']    
-    },
-    generateTemporaryFolderOrZipPath: function() {
-        return 'temp_web_package_random_path';
->>>>>>> 8ebd1e68
     }
 });
 
