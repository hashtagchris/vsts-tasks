/// <reference path="../../definitions/node.d.ts" />
/// <reference path="../../definitions/q.d.ts" />
/// <reference path="../../definitions/vsts-task-lib.d.ts" />

import Q = require('q');
import tl = require('vsts-task-lib/task');
var fs = require('fs');
var regedit = require('regedit');
var azureRmUtil = require('./AzureRMUtil.js');
var parseString = require('xml2js').parseString;

export function fileExists(path) {
  try  {
    return fs.statSync(path).isFile();
  }
  catch (e) {
    if (e.code == 'ENOENT') {
      return false;
    }
    tl.debug("Exception fs.statSync (" + path + "): " + e);
    throw e;
  }
}

export function getMSDeployCmdArgs(packageFile: string, webAppNameForMSDeployCmd: string, azureRMWebAppConnectionDetails: Array<String>,
                             removeAdditionalFilesFlag: boolean, excludeFilesFromAppDataFlag: boolean, takeAppOfflineFlag: boolean,
<<<<<<< HEAD
                             virtualApplication: string, setParametersFile: string, additionalArguments: string, isParamFilePresentInPacakge: boolean, isFolderBasedDeployment:boolean) : string {

    var msDeployCmdArgs: string = " -verb:sync";

    var webApplicationDeploymentPath = ( virtualApplication ) ? webAppNameForMSDeployCmd+"/"+virtualApplication : webAppNameForMSDeployCmd ;
    
    if( isFolderBasedDeployment ){

        msDeployCmdArgs += " -source:IisApp='"+ packageFile + "'";
        msDeployCmdArgs += " -dest:iisApp='" + webApplicationDeploymentPath + "',";

    } else {
        
        msDeployCmdArgs += " -source:package='"+ packageFile + "'";

        if( isParamFilePresentInPacakge ){
            msDeployCmdArgs += " -dest:auto,";           
        } else {
            msDeployCmdArgs += " -dest:contentPath='"+ webApplicationDeploymentPath +"',";
        }

    }

    msDeployCmdArgs += "ComputerName='https://" + azureRMWebAppConnectionDetails["KuduHostName"] + "/msdeploy.axd?site=" + webAppNameForMSDeployCmd + "',";
    msDeployCmdArgs += "UserName='" + azureRMWebAppConnectionDetails["UserName"] + "',Password='" + azureRMWebAppConnectionDetails["UserPassword"] + "',AuthType='Basic'";

    if( isParamFilePresentInPacakge || setParametersFile != null ){
        msDeployCmdArgs += " -setParam:name='IIS Web Application Name',value='" + webApplicationDeploymentPath + "'";
=======
                             virtualApplication: string, setParametersFile: string, additionalArguments: string) : string {

    var msDeployCmdArgs = ' -verb:sync';
    msDeployCmdArgs += ' -source:package=\'' + packageFile + '\'';
    msDeployCmdArgs += ' -dest:auto,ComputerName="https://' + azureRMWebAppConnectionDetails["KuduHostName"] + '/msdeploy.axd?site=' + webAppNameForMSDeployCmd + '",';
    msDeployCmdArgs += 'UserName="' + azureRMWebAppConnectionDetails['UserName'] + '",Password="' + azureRMWebAppConnectionDetails['UserPassword'] + '",AuthType="Basic"';

    if (setParametersFile) {
        msDeployCmdArgs += ' -setParamFile=' + setParametersFile;
    }
    else if (virtualApplication) {
        msDeployCmdArgs += ' -setParam:name="IIS Web Application Name",value="' + webAppNameForMSDeployCmd + '/' + virtualApplication + '"';
>>>>>>> 1f5d9157
    }
    else {
        msDeployCmdArgs += " -setParam:name='IIS Web Application Name',value='" + webAppNameForMSDeployCmd + "'";
    }

<<<<<<< HEAD
    if(!removeAdditionalFilesFlag) {
        msDeployCmdArgs += " -enableRule:DoNotDeleteRule";
=======
    if (!removeAdditionalFilesFlag) {
        msDeployCmdArgs += ' -enableRule:DoNotDeleteRule';
>>>>>>> 1f5d9157
    }

    if (takeAppOfflineFlag) {
        msDeployCmdArgs += ' -enableRule:AppOffline';
    }

    if (excludeFilesFromAppDataFlag) {
        msDeployCmdArgs += ' -skip:Directory="\\App_Data"';
    }
    
    if (additionalArguments) {
        msDeployCmdArgs += ' ' + additionalArguments;
    }

    var userAgent = tl.getVariable("AZURE_HTTP_USER_AGENT");
    if (userAgent) {
        msDeployCmdArgs += ' -userAgent:"' + userAgent + '"';
    }
    tl.debug(tl.loc('ConstructedmsDeploycomamndlinearguments'));
    return msDeployCmdArgs;
}

export async function executeMSDeployCmd(msDeployCmdArgs: string, azureRMWebAppConnectionDetails) {
    var msDeployPath = await getMSDeployFullPath();
    var maskedCommand = maskPasswordDetails(msDeployCmdArgs);
    tl.debug(tl.loc('Runningcommand01', msDeployPath, maskedCommand));
    var statusCode = await tl.exec(msDeployPath, msDeployCmdArgs,  <any> {failOnStdErr: true});
    if ( statusCode === 0 ) {
        tl.debug(tl.loc('Successfullydeployedwebsite'));
        var deploymentResult = await azureRmUtil.updateDeploymentStatus(azureRMWebAppConnectionDetails, true);
        tl.debug(deploymentResult);
    }
    else {
        tl.debug(tl.loc('Failedtodeploywebsite'));
        var deploymentResult = await azureRmUtil.updateDeploymentStatus(azureRMWebAppConnectionDetails, false);
        tl.debug(deploymentResult);
    }
}

async function getMSDeployFullPath() {
    var msDeployInstallPathRegKey = "HKLM\\SOFTWARE\\Microsoft\\IIS Extensions\\MSDeploy";
    var msDeployVersion = await getMSDeployVersion(msDeployInstallPathRegKey);
    var msDeployLatestPathRegKey = msDeployInstallPathRegKey + "\\" + msDeployVersion;
    var msDeployFullPath = await getMSDeployInstallPath(msDeployLatestPathRegKey);
    msDeployFullPath = msDeployFullPath + "\\msdeploy.exe";
    return msDeployFullPath;
}

function maskPasswordDetails(msDeployCmdArgs: string): string {
    var startIndex = msDeployCmdArgs.indexOf('Password=');
    var endIndex = msDeployCmdArgs.indexOf(',AuthType=');
    msDeployCmdArgs.replace(msDeployCmdArgs.substring(startIndex, endIndex), "Password=******");
    return msDeployCmdArgs;
}

function getMSDeployVersion(registryKey: string): Q.Promise<String> {
    var defer = Q.defer<String>();
    regedit.list(registryKey)
    .on('data', (entry) => {
        var keys = entry.data.keys;
        keys.sort();
        defer.resolve(keys[keys.length-1]);
    })
    .on('error', (error) => {
        defer.reject(error);
    });
    
    return defer.promise;
}

function getMSDeployInstallPath(registryKey: string): Q.Promise<string> {
    var defer = Q.defer<string>();
    regedit.list(registryKey)
    .on('data', (entry) => {
        defer.resolve(entry.data.values.InstallPath.value);
    })
    .on('error', (error) => {
        defer.reject(error);
    });

    return defer.promise;
}

export async  function containsParamFile( webAppPackage : string ) {


    var msDeployPath = await getMSDeployFullPath();
    var msDeployCheckParamFileCmdArgs = "-verb:getParameters -source:package='"+webAppPackage+"'";

    tl.debug(tl.loc("Runningmsdeploycommandtocheckifpackagecontainsparamfile0",msDeployPath + " " + msDeployCheckParamFileCmdArgs));
    
    var taskResult = tl.execSync(msDeployPath, msDeployCheckParamFileCmdArgs);
    var paramContentXML = taskResult.stdout;

    tl.debug(tl.loc("Paramscontentofwebpackage0",paramContentXML));

    var isParamFilePresent = false;

    await parseString(paramContentXML, function(error, result ){

        if( result['output']['parameters'][0] ){
            isParamFilePresent = true;
        } 

    });

    tl.debug(tl.loc("Isparameterfilepresentinwebpackage0",isParamFilePresent));

    return isParamFilePresent;
}<|MERGE_RESOLUTION|>--- conflicted
+++ resolved
@@ -24,7 +24,6 @@
 
 export function getMSDeployCmdArgs(packageFile: string, webAppNameForMSDeployCmd: string, azureRMWebAppConnectionDetails: Array<String>,
                              removeAdditionalFilesFlag: boolean, excludeFilesFromAppDataFlag: boolean, takeAppOfflineFlag: boolean,
-<<<<<<< HEAD
                              virtualApplication: string, setParametersFile: string, additionalArguments: string, isParamFilePresentInPacakge: boolean, isFolderBasedDeployment:boolean) : string {
 
     var msDeployCmdArgs: string = " -verb:sync";
@@ -53,32 +52,13 @@
 
     if( isParamFilePresentInPacakge || setParametersFile != null ){
         msDeployCmdArgs += " -setParam:name='IIS Web Application Name',value='" + webApplicationDeploymentPath + "'";
-=======
-                             virtualApplication: string, setParametersFile: string, additionalArguments: string) : string {
-
-    var msDeployCmdArgs = ' -verb:sync';
-    msDeployCmdArgs += ' -source:package=\'' + packageFile + '\'';
-    msDeployCmdArgs += ' -dest:auto,ComputerName="https://' + azureRMWebAppConnectionDetails["KuduHostName"] + '/msdeploy.axd?site=' + webAppNameForMSDeployCmd + '",';
-    msDeployCmdArgs += 'UserName="' + azureRMWebAppConnectionDetails['UserName'] + '",Password="' + azureRMWebAppConnectionDetails['UserPassword'] + '",AuthType="Basic"';
-
-    if (setParametersFile) {
-        msDeployCmdArgs += ' -setParamFile=' + setParametersFile;
-    }
-    else if (virtualApplication) {
-        msDeployCmdArgs += ' -setParam:name="IIS Web Application Name",value="' + webAppNameForMSDeployCmd + '/' + virtualApplication + '"';
->>>>>>> 1f5d9157
     }
     else {
         msDeployCmdArgs += " -setParam:name='IIS Web Application Name',value='" + webAppNameForMSDeployCmd + "'";
     }
 
-<<<<<<< HEAD
     if(!removeAdditionalFilesFlag) {
         msDeployCmdArgs += " -enableRule:DoNotDeleteRule";
-=======
-    if (!removeAdditionalFilesFlag) {
-        msDeployCmdArgs += ' -enableRule:DoNotDeleteRule';
->>>>>>> 1f5d9157
     }
 
     if (takeAppOfflineFlag) {
