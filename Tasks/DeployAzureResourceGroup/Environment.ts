var networkManagementClient = require("azure-arm-network");
var computeManagementClient = require("azure-arm-compute");
import util = require("util");
import tl = require("vsts-task-lib/task");

class PropertyValue {
    public IsSecure: boolean;
    public Data: string;

    constructor(data: string, isSecure?: boolean) {
        this.Data = data;
        this.IsSecure = !!isSecure;
    }
}

class Resource {
    public Id: number;
    public Name: string;
    public Properties: { [property: string]: PropertyValue };

    constructor(id: number, name: string) {
        this.Id = id;
        this.Name = name;
        this.Properties = {};
    }

    public addOrUpdateProperty(type: string, property: PropertyValue ) {
        this.Properties[type] = property;
    }
}

class Project {
    public Id: string;
    public Name: string;
    
    constructor(id: string, name: string) {
        this.Id = id;
        this.Name = name;
    }
}

class User {
    public Name: string;

    constructor(name: string) {
        this.Name = name;
    }
}

class Environment {
    public Id: number;
    public Url: string;
    public Revision: number;
    public Project: Project;
    public ModifiedBy: User;
    public Resources: Array<Resource>;
    public Properties: { [property: string]: PropertyValue };
    public Name: string;
    public IsReserved: boolean;
    public CreatedBy: User;
    public CreatedDate: string;
    public ModifiedDate: string;

    constructor(resources: Array<Resource>, userId: string, projectName: string, environmentName: string) {
        this.Id = 0;
        this.Url = "null";
        this.Revision = 1;
        this.Project = new Project(projectName, projectName);
        var user = new User(userId);
        this.ModifiedBy = user;
        this.Resources = resources;
        this.Properties = { 
            "Microsoft-Vslabs-MG-WinRMProtocol": new PropertyValue("HTTPS"), 
            "Microsoft-Vslabs-MG-SkipCACheck": new PropertyValue("False") 
        };
        this.Name = environmentName;
        this.IsReserved = false;
        this.CreatedBy = user;
        var timestamp = new Date();
        this.CreatedDate = util.format("%s-%s-%sT%s:%s:%s.%sZ", timestamp.getFullYear(), timestamp.getMonth(), timestamp.getDate(), 
                                        timestamp.getHours(), timestamp.getMinutes(), timestamp.getSeconds(), timestamp.getMilliseconds());
        this.ModifiedDate = "0001-01-01T00:00:00";
    }
}

export class RegisterEnvironment {
    private credentials;
    private subscriptionId: string;
    private resourceGroupName: string;
    private publicAddressToNetworkIdMap;
    private publicAddressToFqdnMap;
    private networkIdToTagsMap;
    private inboundNatRuleMap;
    private networkIds;
    private loadBalancerToPortMap;
    private loadBalancerToPublicIPAddressMap;
    private outputVariable: string;

    constructor(credentials, subscriptionId, resourceGroupName, outputVariable) {
        this.credentials = credentials;
        this.subscriptionId = subscriptionId;
        this.resourceGroupName = resourceGroupName;
        this.outputVariable = outputVariable;
        if (this.outputVariable == null || this.outputVariable.trim() == "") {
            tl.setResult(tl.TaskResult.Failed, "Output variable should not be empty");
            return;
        }
        this.publicAddressToNetworkIdMap = null;
        this.networkIdToTagsMap = null;
        this.publicAddressToFqdnMap = null;
        this.loadBalancerToPortMap = null;
        this.networkIds = null;
        this.loadBalancerToPublicIPAddressMap = null;
        this.inboundNatRuleMap = null;
        this.getVMDetails();
        this.getNetworkInterfaceDetails();
        this.getPublicIPAddresses();
<<<<<<< HEAD
=======
        this.getLoadBalancers();

>>>>>>> a004fa3e
    }
    private getLoadBalancers() {
        var armClient = new networkManagementClient(this.credentials, this.subscriptionId);
        armClient.loadBalancers.list(this.resourceGroupName, (error, loadbalancers, request, response) => {
            if (error){
                console.log("Error while getting list of Load Balancers", error);
                throw new Error("FailedToFetchLoadBalancers");
            }
            var inboundNatRuleMap = {};
            for (var i=0; i < loadbalancers.length; i++) {
                var lb = loadbalancers[i];
                var publicAddress = lb["frontendIPConfigurations"][0]["publicIPAddress"]["id"];
                for (var j=0; j < lb["inboundNatRules"].length; j++) {
                    var natRule = lb["inboundNatRules"][j];
                    inboundNatRuleMap[natRule["id"]] = {
                        frontendPort : natRule["frontendPort"],
                        backendPort : natRule["backendPort"],
                        publicAddress : publicAddress
                    }
                }
            }
            this.inboundNatRuleMap = inboundNatRuleMap;
            this.InstantiateEnvironment();
        });
    }

    private InstantiateEnvironment() {
        if (this.publicAddressToNetworkIdMap == null || this.publicAddressToFqdnMap == null || this.networkIdToTagsMap == null || this.inboundNatRuleMap == null) {
            return;
        }
        var resources = this.getResources();
        var environment = new Environment(resources, process.env["SYSTEM_COLLECTIONID"], process.env["SYSTEM_TEAMPROJECT"], this.outputVariable);
        console.log(JSON.stringify(environment));                
        tl.setVariable(this.outputVariable, JSON.stringify(environment));
    }

    private getTags(networkId: string) {
        return this.networkIdToTagsMap[networkId];
    }

    private getPort(networkId: string) {
        var interfaceDetails = this.publicAddressToNetworkIdMap[networkId];
        var port = "5986";
        if (interfaceDetails.inboundNatRule) {
            var natRules = interfaceDetails.inboundNatRule;
            for (var i=0; i < natRules.length; i++) {
                var natRule = natRules[i];
                if (this.inboundNatRuleMap[natRule.id].backendPort == 5986) {
                    port = this.inboundNatRuleMap[natRule.id].frontendPort
                }
            }
        }
        return port.toString();      
    }

    private getFQDN(networkId) {
        var interfaceDetails = this.publicAddressToNetworkIdMap[networkId];
        if (interfaceDetails.publicAddress) {
            return this.publicAddressToFqdnMap[interfaceDetails.publicAddress];
        } else {
            var natRule = interfaceDetails.inboundNatRule[0].id;
            var publicAddress = this.inboundNatRuleMap[natRule].publicAddress;
            return this.publicAddressToFqdnMap[publicAddress];
        }
    }

    
    private getResources() {
        var resources = new Array<Resource>();
        var id = 1;
        for (var i=0; i < this.networkIds.length; i++) {
            var networkId = this.networkIds[i];
            var fqdn = this.getFQDN(networkId);
            var resource = new Resource(id++ , fqdn);
            resource.addOrUpdateProperty("Microsoft-Vslabs-MG-Resource-FQDN", new PropertyValue(fqdn));
            resource.addOrUpdateProperty("WinRM_Https", new PropertyValue(this.getPort(networkId)));
            var tags = this.getTags(networkId);
            if (tags) {
                for (var tag in tags) {
                    resource.addOrUpdateProperty(tag, new PropertyValue(tags[tag]));
                }
            }
            resources.push(resource);
        }
        return resources;
    }

    private getVMDetails() {
        var armClient = new computeManagementClient(this.credentials, this.subscriptionId);
        armClient.virtualMachines.list(this.resourceGroupName, (error, virtualMachines, request, response) => {
            if (error){
                console.log("Error while getting list of Virtual Machines", error);
                throw new Error("FailedToFetchVMs");
            }
            this.networkIds = [];
            var tags = {};
            for (var i = 0; i < virtualMachines.length; i++) {
                var vm = virtualMachines[i];
                var networkId = vm["networkProfile"]["networkInterfaces"][0]["id"];
                this.networkIds.push(networkId);
                if (vm["tags"] != undefined)
                    tags[networkId] = vm["tags"];
            }
            this.networkIdToTagsMap = tags;
            this.InstantiateEnvironment();            
        });
    }

    private getNetworkInterfaceDetails() {
        var armClient = new networkManagementClient(this.credentials, this.subscriptionId);
        armClient.networkInterfaces.list(this.resourceGroupName, (error, networkInterfaces, request, response) => {
            if (error){
                console.log("Error while getting list of Network Interfaces", error);
                throw new Error("FailedToFetchNetworkInterfaces");
            }
            var interfaces = {};
            for (var i = 0; i < networkInterfaces.length; i++) {
                var networkInterface = networkInterfaces[i];
                var networkId = networkInterface["id"];
                var ipConfig = networkInterface["ipConfigurations"][0];
                if (ipConfig["publicIPAddress"]){
                    interfaces[networkId] = { publicAddress: ipConfig["publicIPAddress"]["id"] };
                } else if (ipConfig["loadBalancerInboundNatRules"]) {
                    interfaces[networkId] ={ inboundNatRule: ipConfig["loadBalancerInboundNatRules"] };
                }
            }
            this.publicAddressToNetworkIdMap = interfaces;
            this.InstantiateEnvironment();  
        });
    }

    private getPublicIPAddresses() {
        var armClient = new networkManagementClient(this.credentials, this.subscriptionId);
        armClient.publicIPAddresses.list(this.resourceGroupName, (error, publicAddresses, request, response) => {
            if (error){
                console.log("Error while getting list of Public Addresses", error);
                throw new Error("FailedToFetchPublicAddresses");
            }
            var fqdns = {}
            for (var i = 0; i < publicAddresses.length; i++) {
                var publicAddress = publicAddresses[i];
                var publicAddressId = publicAddress["id"];
                if (publicAddress["dnsSettings"]) {
                    fqdns[publicAddressId] = publicAddress["dnsSettings"]["fqdn"];
                }
                else {
                    fqdns[publicAddressId] = publicAddress["ipAddress"];
                }
            }
            this.publicAddressToFqdnMap = fqdns;
            this.InstantiateEnvironment();
        });
    }
    
}
<|MERGE_RESOLUTION|>--- conflicted
+++ resolved
@@ -115,12 +115,10 @@
         this.getVMDetails();
         this.getNetworkInterfaceDetails();
         this.getPublicIPAddresses();
-<<<<<<< HEAD
-=======
         this.getLoadBalancers();
 
->>>>>>> a004fa3e
-    }
+    }
+    
     private getLoadBalancers() {
         var armClient = new networkManagementClient(this.credentials, this.subscriptionId);
         armClient.loadBalancers.list(this.resourceGroupName, (error, loadbalancers, request, response) => {
