--- conflicted
+++ resolved
@@ -129,7 +129,6 @@
             return;
         }
         console.log("Registering Environment Variable..");
-<<<<<<< HEAD
         var details = new azureUtil.AzureUtil(this.taskParameters);
         details.getDetails().then(()=> {
             this.parseVMDetails(details.vmDetails);
@@ -157,19 +156,8 @@
             }
         }
         this.inboundNatRuleMap = inboundNatRuleMap;
-=======
-        let details = [this.getVMDetails(), this.getNetworkInterfaceDetails(), this.getPublicIPAddresses(), this.getLoadBalancers()];
-        q.all(details).then((result) => {
-            this.InstantiateEnvironment();
-        }).catch((error) => {
-            console.error(error);
-            tl.setResult(tl.TaskResult.Failed, error);
-        })
->>>>>>> 20d106d0
-    }
-    
- 
-
+    }
+    
     private InstantiateEnvironment() {
         var resources = this.getResources();
         tl.debug("Got resources..");
@@ -237,7 +225,6 @@
         return resources;
     }
 
-<<<<<<< HEAD
     private parseVMDetails(virtualMachines) {
         this.nicIds = [];
         var tags = {};
@@ -273,102 +260,11 @@
             var publicAddressId = publicAddress["id"];
             if (publicAddress["dnsSettings"]) {
                 fqdns[publicAddressId] = publicAddress["dnsSettings"]["fqdn"];
-=======
-    private getVMDetails() {
-        var deferred = q.defer();
-        var armClient = new computeManagementClient(this.taskParameters.credentials, this.taskParameters.subscriptionId);
-        armClient.virtualMachines.list(this.taskParameters.resourceGroupName, (error, virtualMachines, request, response) => {
-            if (error){
-                console.log("Error while getting list of Virtual Machines", error);
-                deferred.reject("FailedToFetchVMs");
-            }
-            this.nicIds = [];
-            var tags = {};
-            for (var i = 0; i < virtualMachines.length; i++) {
-                var vm = virtualMachines[i];
-                var nicId = vm["networkProfile"]["networkInterfaces"][0]["id"];
-                this.nicIds.push(nicId);
-                if (vm["tags"] != undefined)
-                    tags[nicId] = vm["tags"];
-            }
-            this.nicIdToTagsMap = tags;
-            deferred.resolve(virtualMachines);            
-        });
-        return deferred.promise;
-    }
-
-    private getNetworkInterfaceDetails() {
-        var deferred = q.defer();
-        var armClient = new networkManagementClient(this.taskParameters.credentials, this.taskParameters.subscriptionId);
-        armClient.networkInterfaces.list(this.taskParameters.resourceGroupName, (error, networkInterfaces, request, response) => {
-            if (error){
-                console.log("Error while getting list of Network Interfaces", error);
-                deferred.reject("FailedToFetchNetworkInterfaces");
-            }
-            var interfaces = {};
-            for (var i = 0; i < networkInterfaces.length; i++) {
-                var networkInterface = networkInterfaces[i];
-                var nicId = networkInterface["id"];
-                var ipConfig = networkInterface["ipConfigurations"][0];
-                if (ipConfig["publicIPAddress"]){
-                    interfaces[nicId] = { publicAddress: ipConfig["publicIPAddress"]["id"] };
-                } else if (ipConfig["loadBalancerInboundNatRules"]) {
-                    interfaces[nicId] ={ inboundNatRule: ipConfig["loadBalancerInboundNatRules"] };
-                }
-            }
-            this.publicAddressToNicIdMap = interfaces;
-            deferred.resolve(networkInterfaces);  
-        });
-        return deferred.promise;
-    }
-
-    private getPublicIPAddresses() {
-        var deferred = q.defer();
-        var armClient = new networkManagementClient(this.taskParameters.credentials, this.taskParameters.subscriptionId);
-        armClient.publicIPAddresses.list(this.taskParameters.resourceGroupName, (error, publicAddresses, request, response) => {
-            if (error){
-                console.log("Error while getting list of Public Addresses", error);
-                deferred.reject("FailedToFetchPublicAddresses");
->>>>>>> 20d106d0
             }
             else {
                 fqdns[publicAddressId] = publicAddress["ipAddress"];
             }
-<<<<<<< HEAD
         }
         this.publicAddressToFqdnMap = fqdns;
-=======
-            this.publicAddressToFqdnMap = fqdns;
-            deferred.resolve(publicAddresses);
-        });
-        return deferred.promise;
->>>>>>> 20d106d0
-    }
-    
-    private getLoadBalancers() {
-        var deferred = q.defer();
-        var armClient = new networkManagementClient(this.taskParameters.credentials, this.taskParameters.subscriptionId);
-        armClient.loadBalancers.list(this.taskParameters.resourceGroupName, (error, loadbalancers, request, response) => {
-            if (error){
-                console.log("Error while getting list of Load Balancers", error);
-                deferred.reject("FailedToFetchLoadBalancers");
-            }
-            var inboundNatRuleMap = {};
-            for (var i=0; i < loadbalancers.length; i++) {
-                var lb = loadbalancers[i];
-                var publicAddress = lb["frontendIPConfigurations"][0]["publicIPAddress"]["id"];
-                for (var j=0; j < lb["inboundNatRules"].length; j++) {
-                    var natRule = lb["inboundNatRules"][j];
-                    inboundNatRuleMap[natRule["id"]] = {
-                        frontendPort : natRule["frontendPort"],
-                        backendPort : natRule["backendPort"],
-                        publicAddress : publicAddress
-                    }
-                }
-            }
-            this.inboundNatRuleMap = inboundNatRuleMap;
-            deferred.resolve(loadbalancers);
-        });
-        return deferred.promise;
-    }
-}
+    }
+}
