{
    "id": "94A74903-F93F-4075-884F-DC11F34058B4",
    "name": "AzureResourceGroupDeployment",
    "friendlyName": "Azure Resource Group Deployment",
    "description": "Deploy, start, stop, delete Azure Resource Groups",
    "helpMarkDown": "[More Information](https://github.com/Microsoft/vso-agent-tasks/blob/master/Tasks/DeployAzureResourceGroup/README.md)",
    "category": "Deploy",
    "visibility": [
        "Build",
        "Release"
    ],
    "author": "Microsoft Corporation",
    "version": {
        "Major": 1,
        "Minor": 0,
<<<<<<< HEAD
        "Patch": 50
=======
        "Patch": 48
>>>>>>> 8df4eef2
    },
    "demands": [
        "azureps"
    ],
    "minimumAgentVersion": "1.92.0",
    "groups": [
        {
            "name": "output",
            "displayName": "Output",
            "isExpanded": true
        }
    ],
    "inputs": [
        {
            "name": "ConnectedServiceName",
            "type": "connectedService:Azure",
            "label": "Azure Subscription",
            "defaultValue": "",
            "required": true,
            "helpMarkDown": "Select the Azure subscription for the deployment. Only the supported Azure service connections are displayed and they are of the authentication type of Credentials or Service Principals."
        },
        {
            "name": "action", 
            "type": "pickList", 
            "label": "Action",
            "defaultValue": "Create Or Update Resource Group",
            "required": true,
            "helpMarkDown" : "Action to be performed on the Azure resources or resource group.",
            "options": {
                 "Create Or Update Resource Group": "Create Or Update Resource Group",
                 "Select Resource Group": "Select Resource Group",
                 "Start": "Start Virtual Machines",
                 "Stop": "Stop Virtual Machines",
                 "Restart": "Restart Virtual Machines",
                 "Delete": "Delete Virtual Machines",
                 "DeleteRG": "Delete Resource Group"
                }
        },
        {
            "name": "resourceGroupName",
            "type": "string",
            "label": "Resource Group",
            "required": true,
            "helpMarkDown": "Provide the name of the resource group."
        },
        {
            "name": "location",
            "type": "pickList",
            "label": "Location",
            "defaultValue": "East US",
            "required": true,
            "helpMarkDown": "Location for deploying the resource group. If the resource group already exists in the subscription, then this value will be ignored.",
            "options": {
                "Australia East": "Australia East",
                "Australia Southeast": "Australia Southeast",
                "Brazil South": "Brazil South",
                "Central US": "Central US",
                "East Asia": "East Asia",
                "East US": "East US",
                "East US 2 ": "East US 2 ",
                "Japan East": "Japan East",
                "Japan West": "Japan West",
                "North Central US": "North Central US",
                "North Europe": "North Europe",
                "South Central US": "South Central US",
                "Southeast Asia": "Southeast Asia",
                "West Europe": "West Europe",
                "West US": "West US"
            },
            "properties": {
                "EditableOptions": "True" 
            },
            "visibleRule": "action = Create Or Update Resource Group"
        },
        {
            "name": "csmFile", 
            "type": "filePath", 
            "label": "Template", 
            "defaultValue":"",
            "required": true,
            "helpMarkDown": "Specify the path to the Azure Resource Manager template. For more information about the templates see http://aka.ms/azuretemplates. To get started immediately use template http://aka.ms/sampletemplate.",
            "visibleRule": "action = Create Or Update Resource Group"
        },
        {
            "name": "csmParametersFile",
            "type": "filePath",
            "label": "Template Parameters",
            "defaultValue": "",
            "required": false,
            "helpMarkDown": "Specify the path for the parameters file for the Azure Resource Manager Template.",
            "visibleRule": "action = Create Or Update Resource Group"
        },
        {
            "name": "overrideParameters",
            "type": "multiLine",
            "label": "Override Template Parameters",
            "defaultValue": "",
            "required": false,
            "helpMarkDown": "Specify the template parameters to override like, <br>–storageName fabrikam –adminUsername $(vmusername) -adminPassword (ConvertTo-SecureString -String '$(password)' -AsPlainText -Force) –azureKeyVaultName $(fabrikamFibre).",
            "visibleRule": "action = Create Or Update Resource Group"
        },
        {
            "name": "enableDeploymentPrerequisitesForCreate",
            "type": "boolean",
            "label": "Enable Deployment Prerequisites",
            "defaultValue": "false",
            "visibleRule": "action = Create Or Update Resource Group",
            "required": false,
            "helpMarkDown": "Enabling this option configures Windows Remote Management (WinRM) listener over HTTPS protocol on port 5986, using a self-signed certificate. This configuration is required for performing deployment operation on Azure machines. If the target Virtual Machines are backed by a Load balancer, ensure Inbound NAT rules are configured for target port (5986). If the target Virtual Machines are associated with a Network security group (NSG), configure Inbound security rules for Destination port (5986)."
        },
        {
            "name": "enableDeploymentPrerequisitesForSelect",
            "type": "boolean",
            "label": "Enable Deployment Prerequisites",
            "defaultValue": "false",
            "visibleRule": "action = Select Resource Group",
            "required": false,
            "helpMarkDown": "Enabling this option configures Windows Remote Management (WinRM) listener over HTTPS protocol on port 5986, using a self-signed certificate. This configuration is required for performing deployment operation on Azure machines. If the target Virtual Machines are backed by a Load balancer, ensure Inbound NAT rules are configured for target port (5986). If the target Virtual Machines are associated with a Network security group (NSG), configure Inbound security rules for Destination port (5986). Applicable only for ARM VMs."
        },
        {
            "name": "outputVariable",
            "type": "string",
            "label": "Resource Group",
            "required": false,
            "defaultValue": "",
            "groupName": "output",
            "helpMarkDown": "Provide a name for the variable for the resource group. The variable can be used as $(variableName) to refer to the resource group in subsequent tasks like in the PowerShell on Target Machines task for deploying applications. <br>Valid only when the selected action is Create, Update or Select, and required when an existing resource group is selected."
        }
    ],
    "instanceNameFormat": "Azure Deployment:$(action) action on $(resourceGroupName)",
  "execution": {
    "AzurePowerShell": {
      "target": "$(currentDirectory)\\DeployAzureResourceGroup.ps1",
      "argumentFormat": "",
      "workingDirectory": "$(currentDirectory)"
    }
  }
}<|MERGE_RESOLUTION|>--- conflicted
+++ resolved
@@ -1,4 +1,4 @@
-{
+﻿{
     "id": "94A74903-F93F-4075-884F-DC11F34058B4",
     "name": "AzureResourceGroupDeployment",
     "friendlyName": "Azure Resource Group Deployment",
@@ -13,11 +13,7 @@
     "version": {
         "Major": 1,
         "Minor": 0,
-<<<<<<< HEAD
-        "Patch": 50
-=======
-        "Patch": 48
->>>>>>> 8df4eef2
+        "Patch": 49
     },
     "demands": [
         "azureps"
