{
    "id": "94A74903-F93F-4075-884F-DC11F34058B4",
    "name": "DeployAzureResourceGroup",
    "friendlyName": "Azure Resource Group Deployment",
    "description": "Deploy, start, stop, delete Azure Resource Groups",
    "helpMarkDown": "[More Information](https://github.com/Microsoft/vsts-tasks/blob/master/Tasks/DeployAzureResourceGroup/README.md)",
    "category": "Deploy",
    "releaseNotes": "- Works with Xplat agents (Windows, Linux or OSX)\n- Supports Template JSONs located at any publicly accessible http/https URLs.\n- Enhanced UX for Override parameters which can now be viewed/edited in a grid.\n- NAT rule mapping for VMs which are backed by an Load balancer.\n- Limitations: \n - No support for Classic subscriptions. Only for ARM subscriptions are supported.\n - No support for PowerShell syntax as the task is now node.js based.",
    "visibility": [
        "Build",
        "Release"
    ],
    "author": "Microsoft Corporation",
    "version": {
        "Major": 2,
        "Minor": 0,
        "Patch": 0
    },
    "demands": [
        "node.js"
    ],
    "minimumAgentVersion": "2.0.0",
    "groups": [
        {
            "name": "output",
            "displayName": "Output",
            "isExpanded": true
        }
    ],
    "inputs": [
        {
            "name": "ConnectedServiceName",
            "type": "connectedService:AzureRM",
            "label": "Azure subscription",
            "defaultValue": "",
            "required": true,
            "helpMarkDown": "Select the Azure Resource Manager subscription for the deployment."
        },
        {
            "name": "action",
            "type": "pickList",
            "label": "Action",
            "defaultValue": "Create or update resource group",
            "required": true,
            "helpMarkDown": "Action to be performed on the Azure resources or resource group.",
            "options": {
                "Create or update resource group": "Create or update resource group",
                "Select resource group": "Select resource group",
                "Start": "Start virtual machines",
                "Stop": "Stop virtual machines",
                "Restart": "Restart virtual machines",
                "Delete": "Delete virtual machines",
                "DeleteRG": "Delete resource group"
            }
        },
        {
            "name": "resourceGroupName",
            "type": "pickList",
            "label": "Resource group",
            "required": true,
            "helpMarkDown": "Provide the name of a resource group.",
            "properties": {
                "EditableOptions": "True"
            }
        },
        {
            "name": "location",
            "type": "pickList",
            "label": "Location",
            "defaultValue": "East US",
            "required": true,
            "helpMarkDown": "Location for deploying the resource group. If the resource group already exists in the subscription, then this value will be ignored.",
            "options": {
                "Australia East": "Australia East",
                "Australia Southeast": "Australia Southeast",
                "Brazil South": "Brazil South",
                "Canada Central": "Canada Central",
                "Canada East": "Canada East",
                "Central India": "Central India",
                "Central US": "Central US",
                "East Asia": "East Asia",
                "East US": "East US",
                "East US 2 ": "East US 2 ",
                "Japan East": "Japan East",
                "Japan West": "Japan West",
                "North Central US": "North Central US",
                "North Europe": "North Europe",
                "South Central US": "South Central US",
                "South India": "South India",
                "Southeast Asia": "Southeast Asia",
                "UK South": "UK South",
                "UK West": "UK West",
                "West Central US": "West Central US",
                "West Europe": "West Europe",
                "West India": "West India",
                "West US": "West US",
                "West US 2": "West US 2"
            },
            "properties": {
                "EditableOptions": "True"
            },
            "visibleRule": "action = Create or update resource group"
        },
        {
            "name": "templateLocation",
            "type": "pickList",
            "label": "Template location",
            "required": true,
            "defaultValue": "Linked artifact",
            "options": {
                "Linked artifact": "Linked artifact",
                "URL of the file": "URL of the file"
            },
            "visibleRule": "action = Create or update resource group"
        },
        {
            "name": "csmFileLink",
            "type": "string",
            "label": "Template link",
            "defaultValue": "",
            "required": true,
            "helpMarkDown": "Specify the URI that is used to locate the template file. To deploy a private template in a storage account, retrieve a SAS token and include it in the URI for the template. For steps on setting up a template in a storage account and generating a SAS token, see [Deploy resources with Resource Manager templates and Azure PowerShell](https://go.microsoft.com/fwlink/?linkid=838080) or [Deploy resources with Resource Manager templates and Azure CLI](https://go.microsoft.com/fwlink/?linkid=836911).",
            "visibleRule": "action = Create or update resource group && templateLocation = URL of the file"
        },
        {
            "name": "csmParametersFileLink",
            "type": "string",
            "label": "Template parameters link",
            "defaultValue": "",
            "required": false,
            "helpMarkDown": "Specify a HTTP/HTTPS path for the parameters file for the Azure Resource Manager template, which is publically accessible.",
            "visibleRule": "action = Create or update resource group && templateLocation = URL of the file"
        },
        {
            "name": "csmFile",
            "type": "filePath",
            "label": "Template",
            "defaultValue": "",
            "required": true,
            "visibleRule": "action = Create or update resource group && templateLocation = Linked artifact",
            "helpMarkDown": "Specify the path to the Azure Resource Manager template. For more information about the templates see https://aka.ms/azuretemplates. To get started immediately use template https://aka.ms/sampletemplate."
        },
        {
            "name": "csmParametersFile",
            "type": "filePath",
            "label": "Template parameters",
            "defaultValue": "",
            "required": false,
            "helpMarkDown": "Specify the path for the parameters file for the Azure Resource Manager template.",
            "visibleRule": "action = Create or update resource group && templateLocation = Linked artifact"
        },
        {
            "name": "overrideParameters",
            "type": "multiLine",
            "label": "Override template parameters",
            "defaultValue": "",
            "required": false,
            "helpMarkDown": "Specify the template parameters to override. Example, <br>–storageName fabrikam –adminUsername $(vmusername) -adminPassword $(password) –azureKeyVaultName $(fabrikamFibre).",
            "properties": {
                "editorExtension": "ms.vss-services-azure.azurerg-parameters-grid"
            },
            "visibleRule": "action = Create or update resource group"
        },
        {
            "name": "deploymentMode",
            "type": "pickList",
            "label": "Deployment mode",
            "defaultValue": "Incremental",
            "required": true,
            "helpMarkDown": "Incremental mode handles deployments as incremental updates to the resource group . It leaves unchanged resources that exist in the resource group but are not specified in the template. \n\n Complete mode deletes resources that are not in your template. \n\n Validate mode enables you to find problems with the template before creating actual resources. \n\n By default, Incremental mode is used.",
            "options": {
                "Incremental": "Incremental",
                "Complete": "Complete",
                "Validation": "Validation only"
            },
            "visibleRule": "action = Create or update resource group"
        },
        {
            "name": "enableDeploymentPrerequisites",
            "type": "boolean",
            "label": "Enable deployment prerequisites",
            "defaultValue": "false",
            "required": false,
            "visibleRule": "action = Create or update resource group || action = Select resource group",
            "helpMarkDown": "Enabling this option configures Windows Remote Management (WinRM) listener over HTTPS protocol on port 5986, using a self-signed certificate. This configuration is required for performing deployment operation on Azure machines. If the target Virtual Machines are backed by a Load balancer, ensure Inbound NAT rules are configured for target port (5986)."
        },
        {
            "name": "outputVariable",
            "type": "string",
            "label": "Resource group",
            "required": false,
            "defaultValue": "",
            "groupName": "output",
            "helpMarkDown": "Provide a name for the variable for the resource group. The variable can be used as $(variableName) to refer to the resource group in subsequent tasks like in the PowerShell on Target Machines task for deploying applications. <br>Valid only when the selected action is Create, Update or Select, and required when an existing resource group is selected."
        }
    ],
    "dataSourceBindings": [
        {
            "target": "resourceGroupName",
            "endpointId": "$(ConnectedServiceName)",
            "dataSourceName": "AzureResourceGroups"
        }
    ],
    "instanceNameFormat": "Azure Deployment:$(action) action on $(resourceGroupName)",
    "execution": {
        "Node": {
            "target": "main.js"
        }
    },
    "messages": {
        "SucceededOnVMOperation": "The %s operation on all VMs succeeded",
        "FailureOnVMOperation": "The %s operation on all VMs failed with an error: %s",
        "ARGD_ConstructorFailed": "Task failed while initializing with the following error: %s",
        "VMOperationsInitiationFailed": "Task failed while creating a computeManagement Client, due to the following error: %s",
        "TemplateParsingFailed": "Please ensure the Template file is correct. Task failed while parsing due to the following error: %s",
        "ParametersFileParsingFailed": "Please ensure the Parameters file is correct. Task failed while parsing due to the following error: %s",
        "RGO_createTemplateDeploymentFailed": "Task failed while creating a template deployment, due to : %s",
        "RGO_createTemplateDeploymentSucceeded": "Successfully created template deploy on '%s'",
        "RGO_CouldNotDeletedResourceGroup": "[Azure Resource Manager]Could not delete resource group '%s' due to the following error: %s",
        "RGO_DeletedResourceGroup": "[Azure Resource Manager]Deleted resource group '{0}'",
        "InvalidAction": "This action is not defined. Please check with the author.",
        "VM_ListFetchFailed": "Task failed while fetching VMs list from '%s' due to the following error: %s",
        "TaskNotFound": "Task.json file could not be found: %s",
        "FailedRegisteringEnvironment": "Task failed while registering environment, due to the following error: %s",
        "SelectResourceGroupSuccessful": "Selected Resource Group: '%s' and stored it in '%s'",
        "ValidatingCredentialsFailure": "Failed while validating credentials due to following error: %s",
        "RuleExistsAlready": "Rule %s already exists on the security Group %s",
        "ARG_NetworkSecurityConfigFailed": "Failed to add the Network Security Config Rule",
        "ExtensionAlreadyPresentVm": "Extension %s is already present on the Virtual machine %s",
        "AddExtension": "Adding extension %s on vm %s",
        "ARG_AllResourceNotFound": "%s not found on resource Group %s",
        "ARG_AllResourceFound": "%s with error count %s, not found on resource Group %s",
        "FailedToAddExtension": "Failed to add the network security rule with exception: %s",
        "AddingSecurityRuleNSG": "Adding Security rule for the network security group: %s",
        "AddedSecurityRuleNSG": "Added inbound network security rule config %s with priority %s for port %s under security group %s with result: %s",
        "FailedToAddRuleToNetworkSecurityGroup": "Failed to add the network security rule to the Nsg od security group %s",
        "FetchingOfNetworkSecurityGroupFailed": "Fetching of Network Security Groups Failed with error: %s",
        "FailedAddingNSGRule3Times": "Failed to add the Network Security rule to the security Group %s after trying for 3 times",
        "FailedToAddNetworkSecurityRule": "Failed to add the Network Security Rule to the security Group %s",
        "FailedToFetchNetworkInterfaces": "Failed to fetch the list of Network Interfaces",
        "FailedToFetchLoadBalancers": "Failed to fetch the list of Load Balancers",
        "FailedToFetchPublicAddresses": "Failed to fetch the list of Public Addresses",
        "FailedToFetchVMList": "Failed to fetch the list of virtual machines",
        "FailedToFetchVMs": "Error while getting list of Virtual Machines",
        "FailedToEnablePrereqs": "Failed to Enable Prerequisites",
        "FailedToFetchInstanceViewVM": "Failed to fetch the instance view of the virtual machine",
        "CreationOfExtensionFailed": "Failed to add the extension",
        "FailedToDeleteExtension": "Deletion of Extension failed",
        "AddedTargetInboundNatRuleLB": "Added the target virtual machine for the Inbound Nat Rules of LB %s",
        "AddedInboundNatRuleLB": "Adding Inbound Nat rule to the load balancer %s ",
        "InboundNatRuleLBPresent": "Relevant Inbound Nat rules already present for the load balancer %s",
        "ARG_DeletingResourceGroup": "Deleting Resource Group.. %s",
        "VM_Start": "Starting... %s",
        "VM_Restart": "Restarting... %s",
        "VM_Stop": "Stopping... %s",
        "VM_Delete": "Deleting... %s",
        "CredentialsCannotBeNull": "'credentials' cannot be null.",
        "SubscriptionIdCannotBeNull": "'subscriptionId' cannot be null.",
        "CallbackCannotBeNull": "callback cannot be null.",
        "ResourceGroupCannotBeNull": "resourceGroupName cannot be null or undefined and it must be of type string.",
        "ResourceGroupExceededLength": "\"resourceGroupName\" should satisfy the constraint - \"MaxLength\": 90",
        "ResourceGroupDeceededLength": "\"resourceGroupName\" should satisfy the constraint - \"MinLength\": 1",
        "ResourceGroupDoesntMatchPattern": "\"resourceGroupName\" should satisfy the constraint - \"Pattern\": /^[-\\w\\._\\(\\)]+$/",
        "ParametersCannotBeNull": "parameters cannot be null or undefined.",
        "DeploymentNameCannotBeNull": "deploymentName cannot be null or undefined and it must be of type string.",
        "VMNameCannotBeNull": "vmName cannot be null or undefined and it must be of type string.",
        "InvalidValue": "%sis not a valid value. The valid values are: %s",
        "VmExtensionNameCannotBeNull": "vmExtensionName cannot be null or undefined and it must be of type string.",
        "ExpandShouldBeOfTypeString": "expand must be of type string.",
        "ExtensionParametersCannotBeNull": "extensionParameters cannot be null or undefined.",
        "ClientIdCannotBeEmpty": "clientId must be a non empty string.",
        "DomainCannotBeEmpty": "domain must be a non empty string.",
        "SecretCannotBeEmpty": "secret must be a non empty string.",
        "CouldNotFetchAccessTokenforAzureStatusCode": "Could not fetch access token for azure. Status code: %s, status message: %s",
        "LoadBalancerNameCannotBeNull": "'loadBalancerName cannot be null or undefined and it must be of type string.'",
        "NetworkInterfaceNameCannotBeNull": "networkInterfaceName cannot be null or undefined and it must be of type string.",
        "NetworkSecurityGroupNameCannotBeNull": "networkSecurityGroupName cannot be null or undefined and it must be of type string.",
        "SecurityRuleNameCannotBeNull": "securityRuleName cannot be null or undefined and it must be of type string.",
        "SecurityRuleParametersCannotBeNull": "securityRuleParameters cannot be null or undefined.",
        "AddedToOutputVariable": "Added the Environment %s to output variable",
        "ErrorFetchingNatRules": "Error while fetching Nat rules",
        "UnableToFetchFQDN": "Unable to fetch FQDN data from one or more VMs",
        "OutputVariableShouldNotBeEmpty": "Output variable should not be empty",
        "RegisteringEnvironmentVariable": "Registering Environment Variable..",
        "RGNotFound": "%s resource group not found",
        "CreatingNewRG": "Creating a new Resource Group: %s",
        "CreatedRG": "Created Resource Group!",
        "GettingDeploymentDataFromLinkedArtifact": "Getting deployment data from a linked artifact..",
        "StartingValidation": "Starting Validation..",
        "CompletedValidation": "Completed Validation",
        "ErrorsInYourDeployment": "There are errors in your deployment",
        "ValidDeployment": "It's a valid Deployment",
        "NoVMsFound": "No VMs found",
        "EnablingWinRM": "Enabling winRM Https Listener on your windows machines..",
        "CreatingTemplateDeployment": "Creating Template Deployment",
        "ARG_ResourceNotFound": "%s is not found on the resource Group %s. Error Count: %s",
        "FailedToUpdateInboundNatRuleLB": "Failed to update the load Balancer %s with the appropriate Inbound Nat Rule",
        "ARG_DeploymentPrereqFailed": "Failed to enable deployment pre-requisites with the exception: %s",
        "ARG_SetExtensionFailedForVm": "Failed to set extension on Virtual Machine %s of Resource Group %s with result: %s",
<<<<<<< HEAD
        "ParametersFileFetchFailed": "Could not download the parameters file due to the following error: %s"
=======
        "URLFetchFailed": "Could not fetch URL due to the following error: %s",
        "FailedToUpdateNICOfVm": "Failed to update the NIC of the VM",
        "FailedToFetchDetailsOfLB": "Failed to fetch the details of the load Balancer: %s",
        "FailedToUpdateLBInboundNatRules": "Failed to update the inbound NAT rules of the Load Balancer %s to remove irrelevant rules"
>>>>>>> 47d754fd
    }
}<|MERGE_RESOLUTION|>--- conflicted
+++ resolved
@@ -297,13 +297,9 @@
         "FailedToUpdateInboundNatRuleLB": "Failed to update the load Balancer %s with the appropriate Inbound Nat Rule",
         "ARG_DeploymentPrereqFailed": "Failed to enable deployment pre-requisites with the exception: %s",
         "ARG_SetExtensionFailedForVm": "Failed to set extension on Virtual Machine %s of Resource Group %s with result: %s",
-<<<<<<< HEAD
-        "ParametersFileFetchFailed": "Could not download the parameters file due to the following error: %s"
-=======
-        "URLFetchFailed": "Could not fetch URL due to the following error: %s",
+        "ParametersFileFetchFailed": "Could not download the parameters file due to the following error: %s",
         "FailedToUpdateNICOfVm": "Failed to update the NIC of the VM",
         "FailedToFetchDetailsOfLB": "Failed to fetch the details of the load Balancer: %s",
         "FailedToUpdateLBInboundNatRules": "Failed to update the inbound NAT rules of the Load Balancer %s to remove irrelevant rules"
->>>>>>> 47d754fd
     }
 }