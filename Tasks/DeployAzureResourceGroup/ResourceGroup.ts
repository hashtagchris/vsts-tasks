/// <reference path="../../definitions/node.d.ts" /> 
/// <reference path="../../definitions/vsts-task-lib.d.ts" /> 
/// <reference path="../../definitions/Q.d.ts" />
/// <reference path="../../definitions/vso-node-api.d.ts" /> 

import path = require("path");
import tl = require("vsts-task-lib/task");
import fs = require("fs");
import util = require("util");
import q = require("q");
var httpClient = require('vso-node-api/HttpClient');
var httpObj = new httpClient.HttpCallbackClient("VSTS_AGENT");

import env = require("./Environment");
import deployAzureRG = require("./DeployAzureRG");
import winRM = require("./WinRMHttpsListener");

var parameterParse = require("./parameterParse").parse;
var armResource = require("./azure-arm-resource");

class Deployment {
    public properties: Object;

<<<<<<< HEAD
    constructor(properties: Object) {
=======
    constructor(properties: Object, location?: string) {
>>>>>>> 0989e7c5
        this.properties = properties;
    }
}


function isNonEmpty(str) {
    return str && str.trim();
}

export class ResourceGroup {

    private taskParameters: deployAzureRG.AzureRGTaskParameters;
    private WinRMHttpsListener: winRM.WinRMHttpsListener;
    private envController: env.RegisterEnvironment;

    constructor(taskParameters: deployAzureRG.AzureRGTaskParameters) {
        this.taskParameters = taskParameters;
        this.WinRMHttpsListener = new winRM.WinRMHttpsListener(this.taskParameters);
        this.envController = new env.RegisterEnvironment(this.taskParameters);
    }

    private createDeploymentName(): string {
        var name;
        if (this.taskParameters.templateLocation == "Linked artifact")
            name = this.taskParameters.csmFile;    
        else 
            name = this.taskParameters.csmFileLink;
        name = path.basename(name).split(".")[0].replace(" ", "");
        var ts = new Date(Date.now());
        var depName = util.format("%s-%s%s%s-%s%s", name, ts.getFullYear(), ts.getMonth(), ts.getDate(),ts.getHours(), ts.getMinutes());
        return depName;
    } 

    private updateOverrideParameters(params) {
        if (!this.taskParameters.overrideParameters || !this.taskParameters.overrideParameters.trim()) {
            return params;
        }
        tl.debug("Overriding Parameters..");
        var override = parameterParse(this.taskParameters.overrideParameters);
        for (var key in override) {
            params[key] = override[key];
        }
        tl.debug("Parameters after overriding." + JSON.stringify(params));
        return params;
    }
    
    public  createOrUpdateRG() {
        var armClient = new armResource.ResourceManagementClient(this.taskParameters.credentials, this.taskParameters.subscriptionId);
        armClient.resourceGroups.checkExistence(this.taskParameters.resourceGroupName,  (error, exists, request, response) => {
            if (error) {
                tl.setResult(tl.TaskResult.Failed, tl.loc("ResourceGroupStatusFetchFailed", error));
                process.exit();
            }
            if (exists) {
                 this.createTemplateDeployment(armClient);
            } else {
                this.createRG(armClient).then((Succeeded) => {
                     this.createTemplateDeployment(armClient);
                });
            }
        });
    }

    private createRG(armClient): q.Promise<any> {
        var deferred = q.defer<any>();
        console.log(this.taskParameters.resourceGroupName+" Resource Group Not found");
        console.log("Creating a new Resource Group:"+ this.taskParameters.resourceGroupName);
        armClient.resourceGroups.createOrUpdate(this.taskParameters.resourceGroupName, {"name": this.taskParameters.resourceGroupName, "location": this.taskParameters.location}, (error, result, request, response) => {
            if (error) {
                tl.setResult(tl.TaskResult.Failed, tl.loc("ResourceGroupCreationFailed", error));
                process.exit();
            } 
            console.log("Created Resource Group!");
            deferred.resolve("Succeeded");
        });
        return deferred.promise;
    }
    
    private parseParameters(contents) {
        var params;
        try { 
            params = JSON.parse(contents).parameters;
        } catch(error) {
            tl.setResult(tl.TaskResult.Failed, tl.loc("ParametersFileParsingFailed", error.message));
            process.exit();
        }
        return params;
    }

    private request(url): q.Promise<string> {
        var deferred = q.defer<string>();
        httpObj.get("GET", url, {}, (error, result, contents) => {
            if (error) {
                tl.setResult(tl.TaskResult.Failed, tl.loc("URLFetchFailed", error));
                process.exit();
            }
            deferred.resolve(contents);
        })
        return deferred.promise;
    }

    private createDeployment(parameters, templateLink?, template?) {
        var properties = {}
        if (templateLink) {
            properties["templateLink"] = {"uri" : templateLink};
        }
        if (template) {
            properties["template"] = template;
        }
        if (this.taskParameters.csmParametersFileLink && this.taskParameters.csmParametersFileLink.trim()!="" && (!this.taskParameters.overrideParameters || this.taskParameters.overrideParameters.trim()=="")) 
            properties["parametersLink"] = {"uri" : this.taskParameters.csmParametersFileLink };
        else {
            var params = parameters;
            params = this.updateOverrideParameters(params);
            properties["parameters"] = params;
        }
        properties["mode"] = this.taskParameters.deploymentMode;
        properties["debugSetting"] = {"detailLevel": "requestContent, responseContent"};
<<<<<<< HEAD
        return new Deployment(properties);
=======
        return new Deployment(properties)
>>>>>>> 0989e7c5
    }

    private getDeploymentDataForLinkedArtifact() {
        console.log("Getting deployment data from a linked artifact..");
        var template;
        try {
            tl.debug("Loading CSM Template File.. " + this.taskParameters.csmFile);
            template = JSON.parse(fs.readFileSync(this.taskParameters.csmFile, 'UTF-8'));
            tl.debug("Loaded CSM File");
            tl.debug("CSM File data: " + JSON.stringify(template));
        }
        catch (error) {
            tl.setResult(tl.TaskResult.Failed, tl.loc("TemplateParsingFailed", error.message));
            process.exit();
        }
        var parameters = {};
        try {
            if (this.taskParameters.csmParametersFile && this.taskParameters.csmParametersFile.trim()) {
                tl.debug("Loading Parameters File.. " + this.taskParameters.csmParametersFile); 
                var parameterFile = fs.readFileSync(this.taskParameters.csmParametersFile, 'UTF-8');
                tl.debug("Loaded Parameters File");
                parameters = this.parseParameters(parameterFile);
                tl.debug("Parameters file data: " + JSON.stringify(parameters));
            }
            
        }
        catch (error) {
            tl.setResult(tl.TaskResult.Failed, tl.loc("ParametersFileParsingFailed", error.message));
            process.exit();
        }
        return this.createDeployment(parameters, null, template);
    }

    private validateDeployment(armClient, deployment) {
        console.log("Starting Validation..");
        deployment.properties.mode = "Incremental";
             armClient.deployments.validate(this.taskParameters.resourceGroupName, this.createDeploymentName(), deployment, (error, result, request, response) => {
                if (error) {
                    tl.setResult(tl.TaskResult.Failed, tl.loc("RGO_createTemplateDeploymentFailed", error.message));
                    process.exit();
                }
                console.log("Completed Validation");
                if (result.error) {
                    console.log("There are errors in your deployment");
                    console.log("Error:", result.error.code);
                    tl.error(result.error.message);
                    if(result.error.details) {
                        console.log("Details:");
                        for (var i= 0; i< result.error.details.length; i++) {
                            console.log(i+1, result.error.details[i].code, result.error.details[i].message, result.error.details[i].details);
                        }
                    }
                    tl.setResult(tl.TaskResult.Failed, tl.loc("RGO_createTemplateDeploymentFailed", this.taskParameters.resourceGroupName));
                } else {
                    console.log("It's a valid Deployment")
                    tl.setResult(tl.TaskResult.Succeeded, tl.loc("RGO_createTemplateDeploymentSucceeded", this.taskParameters.resourceGroupName));
                }
            });
    }

    private async startDeployment(armClient, deployment) {
         if (deployment.properties.mode === "Validation") {
            this.validateDeployment(armClient, deployment);             
         } else {
            console.log("Starting Deployment..");
            armClient.deployments.createOrUpdate(this.taskParameters.resourceGroupName, this.createDeploymentName(), deployment, async (error, result, request, response) => {
                if (error) {
                    tl.setResult(tl.TaskResult.Failed, tl.loc("RGO_createTemplateDeploymentFailed", error.message));
                    process.exit();
                }
                console.log("Completed Deployment");
                if (this.taskParameters.enableDeploymentPrerequisites) {
                    console.log("Enabling winRM Https Listener on your windows machines..");
                    await this.WinRMHttpsListener.EnableWinRMHttpsListener();
                }

                try {
                    if (this.taskParameters.outputVariable && this.taskParameters.outputVariable.trim() != "") {
                        this.envController.RegisterEnvironment();
                    }
                } catch(error) {            
                    tl.setResult(tl.TaskResult.Failed, tl.loc("FailedRegisteringEnvironment", error));
                    process.exit();
                }
                tl.setResult(tl.TaskResult.Succeeded, tl.loc("RGO_createTemplateDeploymentSucceeded", this.taskParameters.resourceGroupName));
            });
         }
    }

    private createTemplateDeployment(armClient) {
        console.log("Creating Template Deployment")
        if (this.taskParameters.templateLocation === "Linked artifact") {
            var deployment = this.getDeploymentDataForLinkedArtifact();
            this.startDeployment(armClient, deployment);
        } else {
            if (isNonEmpty(this.taskParameters.csmParametersFileLink) && isNonEmpty(this.taskParameters.overrideParameters)) {
                this.request(this.taskParameters.csmParametersFileLink).then((contents) => {
                    var parameters = JSON.parse(contents).parameters;
                    var deployment = this.createDeployment(parameters, this.taskParameters.csmFileLink);
                    this.startDeployment(armClient, deployment);
                });
            } else {
                var deployment = this.createDeployment({}, this.taskParameters.csmFileLink);
                this.startDeployment(armClient, deployment);
            }
        }
    }

    public deleteResourceGroup() {
        var armClient = new armResource.ResourceManagementClient(this.taskParameters.credentials, this.taskParameters.subscriptionId);
        console.log(tl.loc("ARG_DeletingResourceGroup", this.taskParameters.resourceGroupName));
        armClient.resourceGroups.deleteMethod(this.taskParameters.resourceGroupName,(error, result, request, response) => {
            if (error) {
                tl.setResult(tl.TaskResult.Failed, tl.loc("RGO_CouldNotDeletedResourceGroup", this.taskParameters.resourceGroupName, error.message));
                process.exit();
            }
            tl.setResult(tl.TaskResult.Succeeded, tl.loc("RGO_DeletedResourceGroup", this.taskParameters.resourceGroupName));
        });
    }
    
    public async selectResourceGroup() {
        if (this.taskParameters.enableDeploymentPrerequisites) {
            console.log("Enabling winRM Https Listener on your windows machines..");
            await this.WinRMHttpsListener.EnableWinRMHttpsListener();
        }
        try {
            this.envController.RegisterEnvironment();
        } catch(error) {            
            tl.setResult(tl.TaskResult.Failed, tl.loc("FailedRegisteringEnvironment", error));
            process.exit();
        }
        tl.setResult(tl.TaskResult.Succeeded, tl.loc("selectResourceGroupSuccessfull", this.taskParameters.resourceGroupName, this.taskParameters.outputVariable))
    }
}<|MERGE_RESOLUTION|>--- conflicted
+++ resolved
@@ -21,11 +21,7 @@
 class Deployment {
     public properties: Object;
 
-<<<<<<< HEAD
     constructor(properties: Object) {
-=======
-    constructor(properties: Object, location?: string) {
->>>>>>> 0989e7c5
         this.properties = properties;
     }
 }
@@ -144,11 +140,7 @@
         }
         properties["mode"] = this.taskParameters.deploymentMode;
         properties["debugSetting"] = {"detailLevel": "requestContent, responseContent"};
-<<<<<<< HEAD
-        return new Deployment(properties);
-=======
         return new Deployment(properties)
->>>>>>> 0989e7c5
     }
 
     private getDeploymentDataForLinkedArtifact() {
