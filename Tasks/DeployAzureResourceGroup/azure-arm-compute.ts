import msRestAzure = require("./ms-rest-azure");
import tl = require('vsts-task-lib/task');
import util = require("util");
import azureServiceClient = require("./AzureServiceClient");
import httpClient = require('vso-node-api/HttpClient');
import restClient = require('vso-node-api/RestClient');

export class ComputeManagementClient extends azureServiceClient.ServiceClient {
    private apiVersion;
    private acceptLanguage;
    private longRunningOperationRetryTimeout;
    private generateClientRequestId;
    private subscriptionId;
    private credentials: msRestAzure.ApplicationTokenCredentials;
    private baseUri;

    public virtualMachines;
    public virtualMachineExtensions;

    constructor(credentials: msRestAzure.ApplicationTokenCredentials, subscriptionId, baseUri?: any, options?: any) {
        super(credentials);
        this.acceptLanguage = 'en-US';
        this.longRunningOperationRetryTimeout = 30;
        this.generateClientRequestId = true;
        this.apiVersion = '2016-03-30';
        if (credentials === null || credentials === undefined) {
            throw new Error('\'credentials\' cannot be null');
        }
        if (subscriptionId === null || subscriptionId === undefined) {
            throw new Error('\'subscriptionId\' cannot be null');
        }
        if (!options)
            options = {};

        this.baseUri = baseUri;
        if (!this.baseUri) {
            this.baseUri = 'https://management.azure.com';
        }
        this.credentials = credentials;
        this.subscriptionId = subscriptionId;
        if (options.acceptLanguage != null && options.acceptLanguage != undefined) {
            this.acceptLanguage = options.acceptLanguage;
        }
        if (options.longRunningOperationRetryTimeout !== null && options.longRunningOperationRetryTimeout !== undefined) {
            this.longRunningOperationRetryTimeout = options.longRunningOperationRetryTimeout;
        }
        if (options.generateClientRequestId !== null && options.generateClientRequestId !== undefined) {
            this.generateClientRequestId = options.generateClientRequestId;
        }
        this.virtualMachines = new VirtualMachines(this);
        this.virtualMachineExtensions = new VirtualMachineExtensions(this);
    }

    public getRequestUri(uriFormat: string, parameters: {}, queryParameters?: string[]): string {
        var requestUri = this.baseUri + uriFormat;
        requestUri = requestUri.replace('{subscriptionId}', encodeURIComponent(this.subscriptionId));
        for (var key in parameters) {
            requestUri = requestUri.replace(key, encodeURIComponent(parameters[key]));
        }

        // trim all duplicate forward slashes in the url
        var regex = /([^:]\/)\/+/gi;
        requestUri = requestUri.replace(regex, '$1');

        // process query paramerters
        queryParameters = queryParameters || [];
        queryParameters.push('api-version=' + encodeURIComponent(this.apiVersion));
        if (queryParameters.length > 0) {
            requestUri += '?' + queryParameters.join('&');
        }
        return requestUri;
    }

    public beginRequest(request: azureServiceClient.WebRequest): Promise<azureServiceClient.WebResponse> {
        request.headers = request.headers || {};
        // Set default Headers
        if (this.generateClientRequestId) {
            request.headers['x-ms-client-request-id'] = msRestAzure.generateUuid();
        }
        if (this.acceptLanguage) {
            request.headers['accept-language'] = this.acceptLanguage;
        }
        request.headers['Content-Type'] = 'application/json; charset=utf-8';

        return super.beginRequest(request);
    }

    public setHeaders(options): {} {
        var headers = {};
        if (this.generateClientRequestId) {
            headers['x-ms-client-request-id'] = msRestAzure.generateUuid();
        }
        if (this.acceptLanguage !== undefined && this.acceptLanguage !== null) {
            headers['accept-language'] = this.acceptLanguage;
        }
        if (options) {
            for (var headerName in options['customHeaders']) {
                if (options['customHeaders'].hasOwnProperty(headerName)) {
                    headers[headerName] = options['customHeaders'][headerName];
                }
            }
        }
        headers['Content-Type'] = 'application/json; charset=utf-8';
        return headers;
    }
<<<<<<< HEAD

    public validate() {
        if (this.subscriptionId === null || this.subscriptionId === undefined || typeof this.subscriptionId.valueOf() !== 'string') {
            throw new Error('this.client.subscriptionId cannot be null or undefined and it must be of type string.');
        }
        if (this.acceptLanguage !== null && this.acceptLanguage !== undefined && typeof this.acceptLanguage.valueOf() !== 'string') {
            throw new Error('this.client.acceptLanguage must be of type string.');
        }
    }
=======
>>>>>>> 8a0ec367
}

export class VirtualMachines {
    private client: ComputeManagementClient;

    constructor(client) {
        this.client = client;
    }

    public list(resourceGroupName, options, callback) {
        if (!callback && typeof options === 'function') {
            callback = options;
            options = null;
        }
        if (!callback) {
            throw new Error('callback cannot be null.');
        }
        var apiVersion = '2016-03-30';
        // Validate
        try {
            if (resourceGroupName === null || resourceGroupName === undefined || typeof resourceGroupName.valueOf() !== 'string') {
                throw new Error('resourceGroupName cannot be null or undefined and it must be of type string.');
            }
        }
        catch (error) {
            return callback(error);
        }

        var httpRequest = new azureServiceClient.WebRequest();
        httpRequest.method = 'GET';
        httpRequest.headers = this.client.setHeaders(options);
        httpRequest.uri = this.client.getRequestUri('//subscriptions/{subscriptionId}/resourceGroups/{resourceGroupName}/providers/Microsoft.Compute/virtualMachines',
            {
                '{resourceGroupName}': resourceGroupName
            }
        );

        var result = [];
        this.client.beginRequest(httpRequest).then(async (response: azureServiceClient.WebResponse) => {
            if (response.statusCode == 200) {
<<<<<<< HEAD
                var result = response.body.value;
                return callback(null, result);
=======
                if (response.body.value) {
                    result.concat(response.body.value);
                }

                if (response.body.nextLink) {
                    var nextResult = await this.client.accumulateResultFromPagedResult(response.body.nextLink);
                    if (nextResult.error) { return nextResult; }
                    result.concat(nextResult.result);
                }

                return new azureServiceClient.ApiResult(null, result);
>>>>>>> 8a0ec367
            }
            else {
                return new azureServiceClient.ApiResult(azureServiceClient.ToError(response));
            }
        }).then((apiResult: azureServiceClient.ApiResult) => callback(apiResult.error, apiResult.result),
            (error) => callback(error));
    }

    public get(resourceGroupName, vmName, options, callback) {
        var client = this.client;
        if (!callback && typeof options === 'function') {
            callback = options;
            options = null;
        }
        if (!callback) {
            throw new Error('callback cannot be null.');
        }
        var expand = (options && options.expand !== undefined) ? options.expand : undefined;
        var apiVersion = '2016-03-30';
        // Validate
        try {
            if (resourceGroupName === null || resourceGroupName === undefined || typeof resourceGroupName.valueOf() !== 'string') {
                throw new Error('resourceGroupName cannot be null or undefined and it must be of type string.');
            }
            if (vmName === null || vmName === undefined || typeof vmName.valueOf() !== 'string') {
                throw new Error('vmName cannot be null or undefined and it must be of type string.');
            }
            if (expand) {
                var allowedValues = ['instanceView'];
                if (!allowedValues.some(function (item) { return item === expand; })) {
                    throw new Error(expand + ' is not a valid value. The valid values are: ' + allowedValues);
                }
            }
            this.client.validate();
        } catch (error) {
            return callback(error);
        }

        var httpRequest = new azureServiceClient.WebRequest();
        httpRequest.method = 'GET';
        httpRequest.uri = this.client.getRequestUri('//subscriptions/{subscriptionId}/resourceGroups/{resourceGroupName}/providers/Microsoft.Compute/virtualMachines/{vmName}',
            {
                '{resourceGroupName}': resourceGroupName,
                '{vmName}': vmName
            },
            ['$expand=' + encodeURIComponent(expand)]
        );
        // Set Headers
        httpRequest.headers = this.client.setHeaders(options);

        this.client.beginRequest(httpRequest).then((response: azureServiceClient.WebResponse) => {
            if (response.statusCode == 200) {
                var result = response.body;
                return callback(null, result);
            }
            return callback(azureServiceClient.ToError(response));
        }).catch((error) => callback(error));
    }

    public restart(resourceGroupName: string, vmName: string, callback) {
        var client = this.client;
        if (!callback) {
            throw new Error('callback cannot be null.');
        }
        var apiVersion = '2016-03-30';
        // Validate
        try {
            if (resourceGroupName === null || resourceGroupName === undefined || typeof resourceGroupName.valueOf() !== 'string') {
                throw new Error('resourceGroupName cannot be null or undefined and it must be of type string.');
            }
            if (vmName === null || vmName === undefined || typeof vmName.valueOf() !== 'string') {
                throw new Error('vmName cannot be null or undefined and it must be of type string.');
            }
            this.client.validate();
        } catch (error) {
            return callback(error);
        }

        // Create object
        var httpRequest = new azureServiceClient.WebRequest();
        httpRequest.method = 'POST';
        httpRequest.headers = {};
        httpRequest.uri = this.client.getRequestUri('//subscriptions/{subscriptionId}/resourceGroups/{resourceGroupName}/providers/Microsoft.Compute/virtualMachines/{vmName}/restart',
            {
                '{resourceGroupName}': resourceGroupName,
                '{vmName}': vmName
            }
        );
        // Set Headers
        httpRequest.headers = this.client.setHeaders(null);
        httpRequest.body = null;

        this.client.beginRequest(httpRequest).then((response: azureServiceClient.WebResponse) => {
            if (response.statusCode != 200 && response.statusCode != 201) {
                return callback(azureServiceClient.ToError(response));
            }
            this.client.getLongRunningOperationResult(response).then((operationResponse: azureServiceClient.WebResponse) => {
                if (operationResponse.body.status == "Succeeded") {
                    return callback(null, operationResponse.body);
                }
                return callback(azureServiceClient.ToError(operationResponse));
            }).catch((error) => callback(error));
        }).catch((error) => callback(error));
    }

    public start(resourceGroupName: string, vmName: string, callback) {
        var client = this.client;
        if (!callback) {
            throw new Error('callback cannot be null.');
        }
        var apiVersion = '2016-03-30';
        // Validate
        try {
            if (resourceGroupName === null || resourceGroupName === undefined || typeof resourceGroupName.valueOf() !== 'string') {
                throw new Error('resourceGroupName cannot be null or undefined and it must be of type string.');
            }
            if (vmName === null || vmName === undefined || typeof vmName.valueOf() !== 'string') {
                throw new Error('vmName cannot be null or undefined and it must be of type string.');
            }
            this.client.validate();
        } catch (error) {
            return callback(error);
        }

        var httpRequest = new azureServiceClient.WebRequest();
        httpRequest.method = 'POST';
        httpRequest.uri = this.client.getRequestUri('//subscriptions/{subscriptionId}/resourceGroups/{resourceGroupName}/providers/Microsoft.Compute/virtualMachines/{vmName}/start',
            {
                '{resourceGroupName}': resourceGroupName,
                '{vmName}': vmName
            });
        httpRequest.headers = this.client.setHeaders(null);
        httpRequest.body = null;

        this.client.beginRequest(httpRequest).then((response: azureServiceClient.WebResponse) => {
            var statusCode = response.statusCode;
            if (statusCode != 200 && statusCode != 201) {
                return callback(azureServiceClient.ToError(response));
            }
            this.client.getLongRunningOperationResult(response).then((operationResponse: azureServiceClient.WebResponse) => {
                if (operationResponse.body.status == "Succeeded") {
                    return callback(null, operationResponse.body);
                }
                else {
                    return callback(azureServiceClient.ToError(operationResponse));
                }
            }).catch((error) => callback(error));
        }).catch((error) => callback(error));
    }

    public powerOff(resourceGroupName: string, vmName: string, callback) {
        var client = this.client;
        if (!callback) {
            throw new Error('callback cannot be null.');
        }
        var apiVersion = '2016-03-30';
        // Validate
        try {
            if (resourceGroupName === null || resourceGroupName === undefined || typeof resourceGroupName.valueOf() !== 'string') {
                throw new Error('resourceGroupName cannot be null or undefined and it must be of type string.');
            }
            if (vmName === null || vmName === undefined || typeof vmName.valueOf() !== 'string') {
                throw new Error('vmName cannot be null or undefined and it must be of type string.');
            }
            this.client.validate();
        } catch (error) {
            return callback(error);
        }

        var httpRequest = new azureServiceClient.WebRequest();
        httpRequest.method = 'POST';
        httpRequest.headers = this.client.setHeaders(null);
        httpRequest.uri = this.client.getRequestUri('//subscriptions/{subscriptionId}/resourceGroups/{resourceGroupName}/providers/Microsoft.Compute/virtualMachines/{vmName}/powerOff',
            {
                '{resourceGroupName}': resourceGroupName,
                '{vmName}': vmName
            }
        );
        this.client.beginRequest(httpRequest).then((response: azureServiceClient.WebResponse) => {
            var statusCode = response.statusCode;
            if (statusCode != 200 && statusCode != 201) {
                return callback(azureServiceClient.ToError(response));
            }
            this.client.getLongRunningOperationResult(response).then((operationResponse: azureServiceClient.WebResponse) => {
                if (operationResponse.body.status == "Succeeded") {
                    return callback(null, operationResponse.body);
                }
                else {
                    return callback(azureServiceClient.ToError(operationResponse));
                }
            });
        }).catch((error) => callback(error));
    }

    public deleteMethod(resourceGroupName: string, vmName: string, callback) {
        var client = this.client;
        if (!callback) {
            throw new Error('callback cannot be null.');
        }
        var apiVersion = '2016-03-30';
        // Validate
        try {
            if (resourceGroupName === null || resourceGroupName === undefined || typeof resourceGroupName.valueOf() !== 'string') {
                throw new Error('resourceGroupName cannot be null or undefined and it must be of type string.');
            }
            if (vmName === null || vmName === undefined || typeof vmName.valueOf() !== 'string') {
                throw new Error('vmName cannot be null or undefined and it must be of type string.');
            }
            this.client.validate();
        } catch (error) {
            return callback(error);
        }

        // Create object
        var httpRequest = new azureServiceClient.WebRequest();
        httpRequest.method = 'DELETE';
        httpRequest.headers = this.client.setHeaders(null);
        httpRequest.uri = this.client.getRequestUri('//subscriptions/{subscriptionId}/resourceGroups/{resourceGroupName}/providers/Microsoft.Compute/virtualMachines/{vmName}',
            {
                '{resourceGroupName}': resourceGroupName,
                '{vmName}': vmName
            }
        );
        httpRequest.body = null;
        this.client.beginRequest(httpRequest).then((response: azureServiceClient.WebResponse) => {
            var statusCode = response.statusCode;
            if (statusCode != 200 && statusCode != 201) {
                callback(azureServiceClient.ToError(response));
            }
            this.client.getLongRunningOperationResult(response).then((operationResponse: azureServiceClient.WebResponse) => {
                if (operationResponse.body.status === "Succeeded") {
                    // Generate Response
                    callback(null, operationResponse.body);
                } else {
                    return callback(azureServiceClient.ToError(operationResponse));
                }
            });
        });
    }
}

export class VirtualMachineExtensions {
    private client: ComputeManagementClient;

    constructor(client) {
        this.client = client;
    }

    public get(resourceGroupName, vmName, vmExtensionName, options, callback) {
        var client = this.client;
        if (!callback && typeof options === 'function') {
            callback = options;
            options = null;
        }
        if (!callback) {
            throw new Error('callback cannot be null.');
        }
        var expand = (options && options.expand !== undefined) ? options.expand : undefined;
        var apiVersion = '2016-03-30';
        // Validate
        try {
            if (resourceGroupName === null || resourceGroupName === undefined || typeof resourceGroupName.valueOf() !== 'string') {
                throw new Error('resourceGroupName cannot be null or undefined and it must be of type string.');
            }
            if (vmName === null || vmName === undefined || typeof vmName.valueOf() !== 'string') {
                throw new Error('vmName cannot be null or undefined and it must be of type string.');
            }
            if (vmExtensionName === null || vmExtensionName === undefined || typeof vmExtensionName.valueOf() !== 'string') {
                throw new Error('vmExtensionName cannot be null or undefined and it must be of type string.');
            }
            if (expand !== null && expand !== undefined && typeof expand.valueOf() !== 'string') {
                throw new Error('expand must be of type string.');
            }
            this.client.validate();
        } catch (error) {
            return callback(error);
        }

        // Create HTTP transport objects
        var httpRequest = new azureServiceClient.WebRequest();
        httpRequest.method = 'GET';
        httpRequest.headers = this.client.setHeaders(options);
        httpRequest.uri = this.client.getRequestUri('//subscriptions/{subscriptionId}/resourceGroups/{resourceGroupName}/providers/Microsoft.Compute/virtualMachines/{vmName}/extensions/{vmExtensionName}',
            {
                '{resourceGroupName}': resourceGroupName,
                '{vmName}': vmName,
                '{vmExtensionName}': vmExtensionName
            }
        );
        httpRequest.body = null;

        this.client.beginRequest(httpRequest).then((response: azureServiceClient.WebResponse) => {
            if (response.statusCode == 200) {
                var result = response.body;
                return callback(null, result);
            }
            return callback(azureServiceClient.ToError(response));
        }).catch((error) => callback(error));
    }

    public createOrUpdate(resourceGroupName, vmName, vmExtensionName, extensionParameters, callback) {
        var client = this.client;

        if (!callback) {
            throw new Error('callback cannot be null.');
        }
        var apiVersion = '2016-03-30';
        // Validate
        try {
            if (resourceGroupName === null || resourceGroupName === undefined || typeof resourceGroupName.valueOf() !== 'string') {
                throw new Error('resourceGroupName cannot be null or undefined and it must be of type string.');
            }
            if (vmName === null || vmName === undefined || typeof vmName.valueOf() !== 'string') {
                throw new Error('vmName cannot be null or undefined and it must be of type string.');
            }
            if (vmExtensionName === null || vmExtensionName === undefined || typeof vmExtensionName.valueOf() !== 'string') {
                throw new Error('vmExtensionName cannot be null or undefined and it must be of type string.');
            }
            if (extensionParameters === null || extensionParameters === undefined) {
                throw new Error('extensionParameters cannot be null or undefined.');
            }
            this.client.validate();
        } catch (error) {
            return callback(error);
        }

        // Create HTTP transport objects
        var httpRequest = new azureServiceClient.WebRequest();
        httpRequest.method = 'PUT';
        httpRequest.headers = this.client.setHeaders(null);
        httpRequest.uri = this.client.getRequestUri('//subscriptions/{subscriptionId}/resourceGroups/{resourceGroupName}/providers/Microsoft.Compute/virtualMachines/{vmName}/extensions/{vmExtensionName}',
            {
                '{resourceGroupName}': resourceGroupName,
                '{vmName}': vmName,
                '{vmExtensionName}': vmExtensionName
            }
        );

        // Serialize Request
        var requestContent = null;
        var requestModel = null;
        try {
            if (extensionParameters !== null && extensionParameters !== undefined) {
                requestContent = JSON.stringify(extensionParameters);
            }
        } catch (error) {
            var serializationError = new Error(util.format('Error "%s" occurred in serializing the ' +
                'payload - "%s"', error.message, util.inspect(extensionParameters, { depth: null })));
            return callback(serializationError);
        }
        httpRequest.body = requestContent;

        // Send request
        this.client.beginRequest(httpRequest).then((response: azureServiceClient.WebResponse) => {
            if (response.statusCode != 200 && response.statusCode != 201) {
                return callback(azureServiceClient.ToError(response));
            }
            this.client.getLongRunningOperationResult(response).then((operationResponse: azureServiceClient.WebResponse) => {
                if (operationResponse.body.status === "Succeeded") {
                    var result = { "provisioningState": operationResponse.body.status }
                    callback(null, result);
                } else {
                    callback(azureServiceClient.ToError(operationResponse));
                }
            }).catch((error) => callback(error));
        }).catch((error) => callback(error));

    }

    public delete(resourceGroupName, vmName, vmExtensionName, callback) {
        if (!callback) {
            throw new Error('callback cannot be null.');
        }

        var apiVersion = '2016-03-30';
        // Validate
        try {
            if (resourceGroupName === null || resourceGroupName === undefined || typeof resourceGroupName.valueOf() !== 'string') {
                throw new Error('resourceGroupName cannot be null or undefined and it must be of type string.');
            }
            if (vmName === null || vmName === undefined || typeof vmName.valueOf() !== 'string') {
                throw new Error('vmName cannot be null or undefined and it must be of type string.');
            }
            if (vmExtensionName === null || vmExtensionName === undefined || typeof vmExtensionName.valueOf() !== 'string') {
                throw new Error('vmExtensionName cannot be null or undefined and it must be of type string.');
            }
        } catch (error) {
            return callback(error);
        }

        // Create HTTP transport objects
        var httpRequest = new azureServiceClient.WebRequest();
        httpRequest.method = 'DELETE';
        httpRequest.uri = this.client.getRequestUri('//subscriptions/{subscriptionId}/resourceGroups/{resourceGroupName}/providers/Microsoft.Compute/virtualMachines/{vmName}/extensions/{vmExtensionName}',
            {
                '{resourceGroupName}': resourceGroupName,
                '{vmName}': vmName,
                '{vmExtensionName}': vmExtensionName
            }
        );

        // Send request
        this.client.beginRequest(httpRequest).then((response: azureServiceClient.WebResponse) => {
            if (response.statusCode !== 202 || response.statusCode !== 204) {
                callback(azureServiceClient.ToError(response));
            }
            this.client.getLongRunningOperationResult(response).then((operationResponse: azureServiceClient.WebResponse) => {
                if (operationResponse.statusCode === 200) {
                    callback(null);
                } else {
                    callback(azureServiceClient.ToError(operationResponse));
                }
            }).catch((error) => callback(error));
        }).catch((error) => callback(error));
    }
}<|MERGE_RESOLUTION|>--- conflicted
+++ resolved
@@ -87,12 +87,6 @@
 
     public setHeaders(options): {} {
         var headers = {};
-        if (this.generateClientRequestId) {
-            headers['x-ms-client-request-id'] = msRestAzure.generateUuid();
-        }
-        if (this.acceptLanguage !== undefined && this.acceptLanguage !== null) {
-            headers['accept-language'] = this.acceptLanguage;
-        }
         if (options) {
             for (var headerName in options['customHeaders']) {
                 if (options['customHeaders'].hasOwnProperty(headerName)) {
@@ -100,21 +94,8 @@
                 }
             }
         }
-        headers['Content-Type'] = 'application/json; charset=utf-8';
         return headers;
     }
-<<<<<<< HEAD
-
-    public validate() {
-        if (this.subscriptionId === null || this.subscriptionId === undefined || typeof this.subscriptionId.valueOf() !== 'string') {
-            throw new Error('this.client.subscriptionId cannot be null or undefined and it must be of type string.');
-        }
-        if (this.acceptLanguage !== null && this.acceptLanguage !== undefined && typeof this.acceptLanguage.valueOf() !== 'string') {
-            throw new Error('this.client.acceptLanguage must be of type string.');
-        }
-    }
-=======
->>>>>>> 8a0ec367
 }
 
 export class VirtualMachines {
@@ -155,10 +136,6 @@
         var result = [];
         this.client.beginRequest(httpRequest).then(async (response: azureServiceClient.WebResponse) => {
             if (response.statusCode == 200) {
-<<<<<<< HEAD
-                var result = response.body.value;
-                return callback(null, result);
-=======
                 if (response.body.value) {
                     result.concat(response.body.value);
                 }
@@ -168,9 +145,6 @@
                     if (nextResult.error) { return nextResult; }
                     result.concat(nextResult.result);
                 }
-
-                return new azureServiceClient.ApiResult(null, result);
->>>>>>> 8a0ec367
             }
             else {
                 return new azureServiceClient.ApiResult(azureServiceClient.ToError(response));
@@ -204,7 +178,6 @@
                     throw new Error(expand + ' is not a valid value. The valid values are: ' + allowedValues);
                 }
             }
-            this.client.validate();
         } catch (error) {
             return callback(error);
         }
@@ -244,7 +217,6 @@
             if (vmName === null || vmName === undefined || typeof vmName.valueOf() !== 'string') {
                 throw new Error('vmName cannot be null or undefined and it must be of type string.');
             }
-            this.client.validate();
         } catch (error) {
             return callback(error);
         }
@@ -290,7 +262,6 @@
             if (vmName === null || vmName === undefined || typeof vmName.valueOf() !== 'string') {
                 throw new Error('vmName cannot be null or undefined and it must be of type string.');
             }
-            this.client.validate();
         } catch (error) {
             return callback(error);
         }
@@ -335,7 +306,6 @@
             if (vmName === null || vmName === undefined || typeof vmName.valueOf() !== 'string') {
                 throw new Error('vmName cannot be null or undefined and it must be of type string.');
             }
-            this.client.validate();
         } catch (error) {
             return callback(error);
         }
@@ -379,7 +349,6 @@
             if (vmName === null || vmName === undefined || typeof vmName.valueOf() !== 'string') {
                 throw new Error('vmName cannot be null or undefined and it must be of type string.');
             }
-            this.client.validate();
         } catch (error) {
             return callback(error);
         }
@@ -444,7 +413,6 @@
             if (expand !== null && expand !== undefined && typeof expand.valueOf() !== 'string') {
                 throw new Error('expand must be of type string.');
             }
-            this.client.validate();
         } catch (error) {
             return callback(error);
         }
@@ -492,7 +460,6 @@
             if (extensionParameters === null || extensionParameters === undefined) {
                 throw new Error('extensionParameters cannot be null or undefined.');
             }
-            this.client.validate();
         } catch (error) {
             return callback(error);
         }
