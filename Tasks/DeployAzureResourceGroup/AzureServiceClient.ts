var httpClient = require('vso-node-api/HttpClient');
import msRestAzure = require("./ms-rest-azure");
var uuid = require('uuid');

var httpCallbackClient = new httpClient.HttpCallbackClient("VSTS_AGENT");

export class WebRequest {
    public method;
    public uri;
    public body;
    public headers;
}

export class WebResponse {
    public statusCode;
    public headers;
    public body;
}

export class ApiResult {
    public error;
    public result;
    public request;
    public response;

    constructor(error, result?, request?, response?) {
        this.error = error;
        this.result = result;
        this.request = request;
        this.response = response;
    }
}

export class Error {
    public code;
    public message;
    public statusCode;
}

export function ToError(response: WebResponse): Error {
    var error = new Error();
    error.statusCode = response.statusCode;
    error.message = response.body
    if (response.body && response.body.error) {
        error.code = response.body.error.code;
        error.message = response.body.error.message;
    }

    return error;
}

export class ServiceClient {
<<<<<<< HEAD
    private credential: msRestAzure.ApplicationTokenCredentials;
    private longRunningOperationTimeout: number;

    constructor(credentials: msRestAzure.ApplicationTokenCredentials) {
        this.credential = credentials;
        this.longRunningOperationTimeout = 30;
=======
    private credentials: msRestAzure.ApplicationTokenCredentials;

    constructor(credentials: msRestAzure.ApplicationTokenCredentials) {
        this.credentials = credentials;
>>>>>>> 8a0ec367
    }

    public async beginRequest(request: WebRequest): Promise<WebResponse> {
        var token = await this.credential.getToken();
        request.headers == request.headers || {};
        request.headers["Authorization"] = "Bearer " + token;

        var httpResponse = await this.beginRequestInternal(request);
        if (httpResponse.statusCode === 401 && httpResponse.body.error.code === "ExpiredAuthenticationToken") {
            // The access token might have expire. Re-issue the request after refreshing the token.
            token = await this.credential.getToken(true);
            request.headers["Authorization"] = "Bearer " + token;
            httpResponse = await this.beginRequestInternal(request);
        }

        return httpResponse;
    }

    public async getLongRunningOperationResult(response: WebResponse, timeoutInMinutes?: number): Promise<WebResponse> {
        timeoutInMinutes = timeoutInMinutes || 60;
        var timeout = new Date().getTime() + timeoutInMinutes * 60 * 1000;

        var request = new WebRequest();
        request.method = "GET";
        request.uri = response.headers["azure-asyncoperation"] || response.headers["location"];
        if (!request.uri) {
            throw "Invalid response of a long running operation.";
        }

        while (true) {
<<<<<<< HEAD
            if (request.uri) {
                response = await this.beginRequest(request);
                if (response.statusCode === 202 || response.body.status == "Running" || response.body.status == "InProgress") {
                    // If timeout; throw;
                    if (timeout < new Date().getTime()) {
                        throw ("Timeout out while waiting for the operation to complete.")
                    }

                    // Retry after given interval.
                    var sleepDuration = 15;
                    if (response.headers["retry-after"]) {
                        sleepDuration = parseInt(response.headers["retry-after"]);
                    }
                    await this.sleepFor(sleepDuration);
=======
            response = await this.beginRequest(request);
            if (response.statusCode === 202 || response.body.status == "Running") {
                // If timed out; throw;
                if (timeout < new Date().getTime()) {
                    throw ("Timeout out while waiting for the operation to complete.")
>>>>>>> 8a0ec367
                }

                // Retry after given interval.
                var sleepDuration = 15;
                if (response.headers["retry-after"]) {
                    sleepDuration = parseInt(response.headers["retry-after"]);
                }
                await this.sleepFor(sleepDuration);
            }
            else {
                break;
            }
        }

        return response;
    }

    public async accumulateResultFromPagedResult(nextLinkUrl: string): Promise<ApiResult> {
        var result = [];
        while (nextLinkUrl) {
            var nextRequest = new WebRequest();
            nextRequest.method = 'GET';
            nextRequest.uri = nextLinkUrl;
            var response = await this.beginRequest(nextRequest);
            if (response.statusCode == 200 && response.body.value) {
                result.concat(response.body.value)
            }
            else {
                return new ApiResult(ToError(response));
            }
        }

        return new ApiResult(null, result);
    }

    private toWebResponse(response, body): WebResponse {
        var res = new WebResponse();

        if (response) {
            res.statusCode = response.statusCode;
            res.headers = response.headers;
            if (body) {
                try {
                    res.body = JSON.parse(body);
                }
                catch (error) {
                    res.body = body;
                }
            }
        }
        return res;
    }

    private beginRequestInternal(request: WebRequest): Promise<WebResponse> {
        return new Promise<WebResponse>((resolve, reject) => {
            httpCallbackClient.send(request.method, request.uri, request.body, request.headers, (error, response, body) => {
                if (error) {
                    reject(error);
                }
                else {
                    var httpResponse = this.toWebResponse(response, body);
                    resolve(httpResponse);
                }
            });
        });
    }

    private sleepFor(sleepDurationInSeconds): Promise<any> {
        return new Promise((resolve, reeject) => {
            setTimeout(resolve, sleepDurationInSeconds * 1000);
        });
    }
}<|MERGE_RESOLUTION|>--- conflicted
+++ resolved
@@ -50,19 +50,10 @@
 }
 
 export class ServiceClient {
-<<<<<<< HEAD
     private credential: msRestAzure.ApplicationTokenCredentials;
-    private longRunningOperationTimeout: number;
 
     constructor(credentials: msRestAzure.ApplicationTokenCredentials) {
         this.credential = credentials;
-        this.longRunningOperationTimeout = 30;
-=======
-    private credentials: msRestAzure.ApplicationTokenCredentials;
-
-    constructor(credentials: msRestAzure.ApplicationTokenCredentials) {
-        this.credentials = credentials;
->>>>>>> 8a0ec367
     }
 
     public async beginRequest(request: WebRequest): Promise<WebResponse> {
@@ -93,7 +84,6 @@
         }
 
         while (true) {
-<<<<<<< HEAD
             if (request.uri) {
                 response = await this.beginRequest(request);
                 if (response.statusCode === 202 || response.body.status == "Running" || response.body.status == "InProgress") {
@@ -108,21 +98,7 @@
                         sleepDuration = parseInt(response.headers["retry-after"]);
                     }
                     await this.sleepFor(sleepDuration);
-=======
-            response = await this.beginRequest(request);
-            if (response.statusCode === 202 || response.body.status == "Running") {
-                // If timed out; throw;
-                if (timeout < new Date().getTime()) {
-                    throw ("Timeout out while waiting for the operation to complete.")
->>>>>>> 8a0ec367
                 }
-
-                // Retry after given interval.
-                var sleepDuration = 15;
-                if (response.headers["retry-after"]) {
-                    sleepDuration = parseInt(response.headers["retry-after"]);
-                }
-                await this.sleepFor(sleepDuration);
             }
             else {
                 break;
