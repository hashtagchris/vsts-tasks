import tl = require("vsts-task-lib/task");
import path = require("path");

import deployAzureRG = require("./models/DeployAzureRG");
import virtualMachine = require("./operations/VirtualMachine");
import resourceGroup = require("./operations/ResourceGroup");

function run(): Promise<void> {
    var taskParameters = new deployAzureRG.AzureRGTaskParameters();
    var resourceGroupOperationsController = new resourceGroup.ResourceGroup(taskParameters);
    var virtualMachineOperation = new virtualMachine.VirtualMachine(taskParameters);
    switch (taskParameters.action) {
        case "Create or update resource group":
            return resourceGroupOperationsController.createOrUpdateResourceGroup();
        case "DeleteRG":
            return resourceGroupOperationsController.deleteResourceGroup();
        case "Select resource group":
            return resourceGroupOperationsController.selectResourceGroup();
        case "Start":
        case "Stop":
        case "Restart":
        case "Delete":
            return virtualMachineOperation.execute();
        default:
            throw tl.loc("InvalidAction", taskParameters.action);
    }
}

try {
    tl.setResourcePath(path.join(__dirname, "task.json"));
}
catch (err) {
    tl.setResult(tl.TaskResult.Failed, tl.loc("TaskNotFound", err));
    process.exit();
}

<<<<<<< HEAD
run().then((result) =>
   tl.setResult(tl.TaskResult.Succeeded, "")
).catch((error) => 
=======
run().catch((error) => 
>>>>>>> fca20a6d
    tl.setResult(tl.TaskResult.Failed, error)
);<|MERGE_RESOLUTION|>--- conflicted
+++ resolved
@@ -34,12 +34,8 @@
     process.exit();
 }
 
-<<<<<<< HEAD
 run().then((result) =>
    tl.setResult(tl.TaskResult.Succeeded, "")
 ).catch((error) => 
-=======
-run().catch((error) => 
->>>>>>> fca20a6d
     tl.setResult(tl.TaskResult.Failed, error)
 );