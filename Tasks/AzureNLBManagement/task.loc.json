{
  "id": "e94f1750-a6a8-11e6-be69-bdf37a7b15d8",
  "name": "AzureNLBManagement",
  "friendlyName": "ms-resource:loc.friendlyName",
  "description": "ms-resource:loc.description",
  "author": "Microsoft Corporation",
  "helpMarkDown": "ms-resource:loc.helpMarkDown",
  "category": "Utility",
  "visibility": [
    "Build",
    "Release"
  ],
  "runsOn": [
    "MachineGroup"
  ],
  "version": {
    "Major": 1,
    "Minor": 0,
<<<<<<< HEAD
    "Patch": 3
=======
    "Patch": 2
>>>>>>> e67cf7f7
  },
  "minimumAgentVersion": "1.95.0",
  "instanceNameFormat": "ms-resource:loc.instanceNameFormat",
  "inputs": [
    {
      "name": "ConnectedServiceName",
      "type": "connectedService:AzureRM",
      "label": "ms-resource:loc.input.label.ConnectedServiceName",
      "defaultValue": "",
      "required": true,
      "helpMarkDown": "ms-resource:loc.input.help.ConnectedServiceName"
    },
    {
      "name": "ResourceGroupName",
      "type": "pickList",
      "label": "ms-resource:loc.input.label.ResourceGroupName",
      "required": true,
      "helpMarkDown": "ms-resource:loc.input.help.ResourceGroupName",
      "properties": {
        "EditableOptions": "True"
      }
    },
    {
      "name": "LoadBalancer",
      "type": "pickList",
      "label": "ms-resource:loc.input.label.LoadBalancer",
      "required": true,
      "helpMarkDown": "ms-resource:loc.input.help.LoadBalancer",
      "properties": {
        "EditableOptions": "True"
      }
    },
    {
      "name": "Action",
      "type": "pickList",
      "label": "ms-resource:loc.input.label.Action",
      "defaultValue": "",
      "required": true,
      "options": {
        "Disconnect": "Disconnect Primary Network Interface",
        "Connect": "Connect Primary Network Interface"
      },
      "helpMarkDown": "ms-resource:loc.input.help.Action"
    }
  ],
  "dataSourceBindings": [
    {
      "target": "ResourceGroupName",
      "endpointId": "$(ConnectedServiceName)",
      "dataSourceName": "AzureResourceGroups"
    },
    {
      "target": "LoadBalancer",
      "endpointId": "$(ConnectedServiceName)",
      "dataSourceName": "AzureRMLoadBalancers",
      "parameters": {
        "ResourceGroupName": "$(ResourceGroupName)"
      }
    }
  ],
  "execution": {
    "Node": {
      "target": "nlbtask.js"
    }
  },
  "messages": {
    "CouldNotFetchNicDetails": "ms-resource:loc.messages.CouldNotFetchNicDetails",
    "ConnectingVMtoLB": "ms-resource:loc.messages.ConnectingVMtoLB",
    "DisconnectingVMfromLB": "ms-resource:loc.messages.DisconnectingVMfromLB",
    "setNICStatusSuccess": "ms-resource:loc.messages.setNICStatusSuccess",
    "MaxRetriesExceededForSettingNetworkInterface": "ms-resource:loc.messages.MaxRetriesExceededForSettingNetworkInterface",
    "ActionCompletedSuccefully": "ms-resource:loc.messages.ActionCompletedSuccefully",
    "CouldNotFetchAcessToken": "ms-resource:loc.messages.CouldNotFetchAcessToken",
    "CouldNotFetchNetworkInterfacesInRg": "ms-resource:loc.messages.CouldNotFetchNetworkInterfacesInRg",
    "CouldNotFetchLoadBalancer": "ms-resource:loc.messages.CouldNotFetchLoadBalancer",
    "CouldNotFetchNetworkInterface": "ms-resource:loc.messages.CouldNotFetchNetworkInterface",
    "FailedSettingNetworkInterface": "ms-resource:loc.messages.FailedSettingNetworkInterface",
    "SettingTheNetworkInterface": "ms-resource:loc.messages.SettingTheNetworkInterface"
  }
}<|MERGE_RESOLUTION|>--- conflicted
+++ resolved
@@ -16,11 +16,7 @@
   "version": {
     "Major": 1,
     "Minor": 0,
-<<<<<<< HEAD
     "Patch": 3
-=======
-    "Patch": 2
->>>>>>> e67cf7f7
   },
   "minimumAgentVersion": "1.95.0",
   "instanceNameFormat": "ms-resource:loc.instanceNameFormat",
