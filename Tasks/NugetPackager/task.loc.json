--- conflicted
+++ resolved
@@ -9,11 +9,7 @@
   "version": {
     "Major": 0,
     "Minor": 1,
-<<<<<<< HEAD
-    "Patch": 62
-=======
-    "Patch": 63
->>>>>>> e129870c
+    "Patch": 64
   },
   "minimumAgentVersion": "1.83.0",
   "groups": [
