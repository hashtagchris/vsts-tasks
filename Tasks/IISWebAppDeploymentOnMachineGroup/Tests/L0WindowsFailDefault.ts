--- conflicted
+++ resolved
@@ -24,12 +24,7 @@
         "osType": "Windows"
     },
     "checkPath": {
-<<<<<<< HEAD
-        "cmd": true,
-        "webAppPkg.zip": true
-=======
         "msdeploy": true
->>>>>>> ca7122ec
     },
     "exec": {
     	"msdeploy -verb:sync -source:package='webAppPkg.zip' -dest:auto -setParam:name='IIS Web Application Name',value='mytestwebsite' -enableRule:DoNotDeleteRule": {
@@ -45,23 +40,9 @@
     	"webAppPkg.zip": true,
         "DefaultWorkingDirectory\\error.txt": true
     },
-<<<<<<< HEAD
-    "getVariable": {
-    	"SYSTEM_DEFAULTWORKINGDIRECTORY" : "defaultWorkingDirectory",
-        "System.DefaultWorkingDirectory" : "DefaultWorkingDirectory",
-		"release.releaseId": '1',
-		"release.releaseName": "Release-1",
-		"system.TeamFoundationCollectionUri": "https://abc.visualstudio.com/",
-		"system.teamProject": "MyFirstProject",
-		"release.releaseUri": "vstfs:///ReleaseManagement/Release/1",
-		"agent.name": "agent"
-=======
-    "glob": {
-        "webAppPkg.zip": ["webAppPkg.zip"]
-    },
+
     "rmRF": {
         "DefaultWorkingDirectory\\error.txt": true
->>>>>>> ca7122ec
     }
 };
 
