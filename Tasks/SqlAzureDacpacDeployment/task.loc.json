--- conflicted
+++ resolved
@@ -16,11 +16,7 @@
   "version": {
     "Major": 1,
     "Minor": 1,
-<<<<<<< HEAD
-    "Patch": 19
-=======
     "Patch": 20
->>>>>>> fdfbd891
   },
   "demands": [
     "sqlpackage"
