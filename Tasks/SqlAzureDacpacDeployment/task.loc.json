{
  "id": "CE85A08B-A538-4D2B-8589-1D37A9AB970F",
  "name": "SqlAzureDacpacDeployment",
  "friendlyName": "ms-resource:loc.friendlyName",
  "description": "ms-resource:loc.description",
  "helpMarkDown": "ms-resource:loc.helpMarkDown",
  "category": "Deploy",
  "visibility": [
    "Build",
    "Release"
  ],
  "runsOn": [
    "Agent"
  ],
  "author": "Microsoft Corporation",
  "version": {
    "Major": 1,
    "Minor": 1,
<<<<<<< HEAD
    "Patch": 11
=======
    "Patch": 12
>>>>>>> 003c1e69
  },
  "demands": [
    "sqlpackage"
  ],
  "minimumAgentVersion": "1.103.0",
  "groups": [
    {
      "name": "target",
      "displayName": "ms-resource:loc.group.displayName.target",
      "isExpanded": true
    },
    {
      "name": "taskDetails",
      "displayName": "ms-resource:loc.group.displayName.taskDetails",
      "isExpanded": true
    },
    {
      "name": "firewall",
      "displayName": "ms-resource:loc.group.displayName.firewall",
      "isExpanded": false
    }
  ],
  "inputs": [
    {
      "name": "ConnectedServiceNameSelector",
      "type": "pickList",
      "label": "ms-resource:loc.input.label.ConnectedServiceNameSelector",
      "required": false,
      "helpMarkDown": "",
      "defaultValue": "ConnectedServiceName",
      "options": {
        "ConnectedServiceName": "Azure Classic",
        "ConnectedServiceNameARM": "Azure Resource Manager"
      }
    },
    {
      "name": "ConnectedServiceName",
      "type": "connectedService:Azure",
      "label": "ms-resource:loc.input.label.ConnectedServiceName",
      "defaultValue": "",
      "required": true,
      "helpMarkDown": "ms-resource:loc.input.help.ConnectedServiceName",
      "visibleRule": "ConnectedServiceNameSelector = ConnectedServiceName"
    },
    {
      "name": "ConnectedServiceNameARM",
      "type": "connectedService:AzureRM",
      "label": "ms-resource:loc.input.label.ConnectedServiceNameARM",
      "defaultValue": "",
      "required": true,
      "helpMarkDown": "ms-resource:loc.input.help.ConnectedServiceNameARM",
      "visibleRule": "ConnectedServiceNameSelector = ConnectedServiceNameARM"
    },
    {
      "name": "ServerName",
      "type": "string",
      "label": "ms-resource:loc.input.label.ServerName",
      "required": true,
      "groupName": "target",
      "defaultValue": "",
      "helpMarkDown": "ms-resource:loc.input.help.ServerName"
    },
    {
      "name": "DatabaseName",
      "type": "string",
      "label": "ms-resource:loc.input.label.DatabaseName",
      "required": true,
      "groupName": "target",
      "defaultValue": "",
      "helpMarkDown": "ms-resource:loc.input.help.DatabaseName"
    },
    {
      "name": "SqlUsername",
      "type": "string",
      "label": "ms-resource:loc.input.label.SqlUsername",
      "required": false,
      "groupName": "target",
      "defaultValue": "",
      "helpMarkDown": "ms-resource:loc.input.help.SqlUsername"
    },
    {
      "name": "SqlPassword",
      "type": "string",
      "label": "ms-resource:loc.input.label.SqlPassword",
      "required": false,
      "groupName": "target",
      "defaultValue": "",
      "helpMarkDown": "ms-resource:loc.input.help.SqlPassword"
    },
    {
      "name": "TaskNameSelector",
      "type": "pickList",
      "label": "ms-resource:loc.input.label.TaskNameSelector",
      "required": false,
      "helpMarkDown": "",
      "groupName": "taskDetails",
      "defaultValue": "DacpacTask",
      "options": {
        "DacpacTask": "SQL DACPAC File",
        "SqlTask": "SQL Script File",
        "InlineSqlTask": "Inline SQL Script"
      }
    },
    {
      "name": "DacpacFile",
      "type": "filePath",
      "label": "ms-resource:loc.input.label.DacpacFile",
      "required": true,
      "groupName": "taskDetails",
      "defaultValue": "",
      "helpMarkDown": "ms-resource:loc.input.help.DacpacFile",
      "visibleRule": "TaskNameSelector = DacpacTask"
    },
    {
      "name": "SqlFile",
      "type": "filePath",
      "label": "ms-resource:loc.input.label.SqlFile",
      "required": true,
      "groupName": "taskDetails",
      "defaultValue": "",
      "helpMarkDown": "ms-resource:loc.input.help.SqlFile",
      "visibleRule": "TaskNameSelector = SqlTask"
    },
    {
      "name": "SqlInline",
      "type": "multiLine",
      "label": "ms-resource:loc.input.label.SqlInline",
      "required": true,
      "groupName": "taskDetails",
      "defaultValue": "",
      "helpMarkDown": "ms-resource:loc.input.help.SqlInline",
      "visibleRule": "TaskNameSelector = InlineSqlTask",
      "properties": {
        "resizable": "true",
        "rows": "10"
      }
    },
    {
      "name": "PublishProfile",
      "type": "filePath",
      "label": "ms-resource:loc.input.label.PublishProfile",
      "required": false,
      "groupName": "taskDetails",
      "defaultValue": "",
      "helpMarkDown": "ms-resource:loc.input.help.PublishProfile",
      "visibleRule": "TaskNameSelector = DacpacTask"
    },
    {
      "name": "AdditionalArguments",
      "type": "string",
      "label": "ms-resource:loc.input.label.AdditionalArguments",
      "required": false,
      "groupName": "taskDetails",
      "defaultValue": "",
      "helpMarkDown": "ms-resource:loc.input.help.AdditionalArguments",
      "visibleRule": "TaskNameSelector = DacpacTask"
    },
    {
      "name": "SqlAdditionalArguments",
      "type": "string",
      "label": "ms-resource:loc.input.label.SqlAdditionalArguments",
      "required": false,
      "groupName": "taskDetails",
      "defaultValue": "",
      "helpMarkDown": "ms-resource:loc.input.help.SqlAdditionalArguments",
      "visibleRule": "TaskNameSelector = SqlTask"
    },
    {
      "name": "InlineAdditionalArguments",
      "type": "string",
      "label": "ms-resource:loc.input.label.InlineAdditionalArguments",
      "required": false,
      "groupName": "taskDetails",
      "defaultValue": "",
      "helpMarkDown": "ms-resource:loc.input.help.InlineAdditionalArguments",
      "visibleRule": "TaskNameSelector = InlineSqlTask"
    },
    {
      "name": "IpDetectionMethod",
      "type": "pickList",
      "label": "ms-resource:loc.input.label.IpDetectionMethod",
      "required": true,
      "groupName": "firewall",
      "defaultValue": "AutoDetect",
      "options": {
        "AutoDetect": "AutoDetect",
        "IPAddressRange": "IPAddressRange"
      },
      "helpMarkDown": "ms-resource:loc.input.help.IpDetectionMethod"
    },
    {
      "name": "StartIpAddress",
      "type": "string",
      "label": "ms-resource:loc.input.label.StartIpAddress",
      "required": true,
      "groupName": "firewall",
      "defaultValue": "",
      "visibleRule": "IpDetectionMethod = IPAddressRange",
      "helpMarkDown": "ms-resource:loc.input.help.StartIpAddress"
    },
    {
      "name": "EndIpAddress",
      "type": "string",
      "label": "ms-resource:loc.input.label.EndIpAddress",
      "required": true,
      "groupName": "firewall",
      "defaultValue": "",
      "visibleRule": "IpDetectionMethod = IPAddressRange",
      "helpMarkDown": "ms-resource:loc.input.help.EndIpAddress"
    },
    {
      "name": "DeleteFirewallRule",
      "type": "boolean",
      "label": "ms-resource:loc.input.label.DeleteFirewallRule",
      "required": false,
      "groupName": "firewall",
      "defaultValue": "true",
      "helpMarkDown": "ms-resource:loc.input.help.DeleteFirewallRule"
    }
  ],
  "instanceNameFormat": "ms-resource:loc.instanceNameFormat",
  "execution": {
    "PowerShell3": {
      "target": "DeploySqlAzure.ps1"
    }
  },
  "messages": {
    "SAD_InvalidServerAddress": "ms-resource:loc.messages.SAD_InvalidServerAddress",
    "SAD_ServerNotFound": "ms-resource:loc.messages.SAD_ServerNotFound",
    "SAD_InvalidIPv4Address": "ms-resource:loc.messages.SAD_InvalidIPv4Address",
    "SAD_FoundMoreFiles": "ms-resource:loc.messages.SAD_FoundMoreFiles",
    "SAD_NoFilesMatch": "ms-resource:loc.messages.SAD_NoFilesMatch",
    "SAD_InvalidDacpacFile": "ms-resource:loc.messages.SAD_InvalidDacpacFile",
    "SAD_InvalidSqlFile": "ms-resource:loc.messages.SAD_InvalidSqlFile",
    "SAD_NoPassword": "ms-resource:loc.messages.SAD_NoPassword",
    "SAD_InvalidPublishProfile": "ms-resource:loc.messages.SAD_InvalidPublishProfile",
    "SAD_InvalidServerNameFormat": "ms-resource:loc.messages.SAD_InvalidServerNameFormat",
    "SAD_AzureSQLDacpacTaskFailed": "ms-resource:loc.messages.SAD_AzureSQLDacpacTaskFailed"
  }
}<|MERGE_RESOLUTION|>--- conflicted
+++ resolved
@@ -16,11 +16,7 @@
   "version": {
     "Major": 1,
     "Minor": 1,
-<<<<<<< HEAD
-    "Patch": 11
-=======
     "Patch": 12
->>>>>>> 003c1e69
   },
   "demands": [
     "sqlpackage"
