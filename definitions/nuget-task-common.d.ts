declare module 'nuget-task-common/Authentication' {
	export class NuGetAuthInfo {
	    uriPrefixes: string[];
	    accessToken: string;
	    constructor(uriPrefixes: string[], accessToken: string);
	}
	export function getSystemAccessToken(): string;

}
declare module 'nuget-task-common/Utility' {
	/// <reference path="../../../definitions/Q.d.ts" />
	export function resolveFilterSpec(filterSpec: string, basePath?: string, allowEmptyMatch?: boolean): string[];
	export function resolveWildcardPath(pattern: string, allowEmptyWildcardMatch?: boolean): string[];
	export function stripLeadingAndTrailingQuotes(path: string): string;

}
declare module 'nuget-task-common/pe-parser/VersionInfoVersion' {
	export class VersionInfoVersion {
	    a: number;
	    b: number;
	    c: number;
	    d: number;
	    constructor(a: number, b: number, c: number, d: number);
	    static fromDWords(highDWord: number, lowDWord: number): VersionInfoVersion;
	    static compare(left: VersionInfoVersion, right: VersionInfoVersion): number;
	    toString(): string;
	    equals(other: VersionInfoVersion): boolean;
	    static MAX_VERSION: VersionInfoVersion;
	    static MIN_VERSION: VersionInfoVersion;
	}
	export default VersionInfoVersion;

}
declare module 'nuget-task-common/NuGetQuirks' {
	import VersionInfoVersion from 'nuget-task-common/pe-parser/VersionInfoVersion';
	export enum NuGetQuirkName {
	    /** Race condition in credential provider which causes NuGet to not supply credentials */
	    CredentialProviderRace = 0,
	    /** No credential provider support */
	    NoCredentialProvider = 1,
	    /** repositoryPath value in nuget.config is relative to the wrong nuget.config in some cases */
	    RelativeRepositoryPathBug = 2,
	    /** does not send NTLM credentials on follow-up requests */
	    NtlmReAuthBug = 3,
	    /** Does not support authentication to TFS on-premises via credential provider */
	    NoTfsOnPremAuthCredentialProvider = 4,
	    /** Does not support authentication to TFS on-premises via nuget.config */
	    NoTfsOnPremAuthConfig = 5,
	    /** Does not support the NuGet v3 protocol */
	    NoV3 = 6,
	}
	export class NuGetQuirks {
	    nuGetVersion: VersionInfoVersion;
	    quirks: NuGetQuirkName[];
	    constructor(nuGetVersion: VersionInfoVersion, quirks: NuGetQuirkName[]);
	    static fromVersion(nuGetVersion: VersionInfoVersion): NuGetQuirks;
	    hasQuirk(quirk: NuGetQuirkName): boolean;
	    getQuirkNames(): string[];
	}
	export default NuGetQuirks;

}
declare module 'nuget-task-common/pe-parser/IReadableFile' {
	export interface IReadableFile {
	    readAsync(buffer: Buffer, offset: number, length: number, position: number): Promise<number>;
	    closeAsync(): Promise<void>;
	}
	export default IReadableFile;

}
declare module 'nuget-task-common/pe-parser/SectionTable' {
	import IReadableFile from 'nuget-task-common/pe-parser/IReadableFile';
	export interface SectionTableEntry {
	    name: string;
	    virtualSize: number;
	    virtualAddress: number;
	    sizeOfRawData: number;
	    pointerToRawData: number;
	    pointerToRelocations: number;
	    pointerToLinenumbers: number;
	    numberOfRelocations: number;
	    numberOfLinenumbers: number;
	    characteristics: number;
	}
	export class SectionTable {
	    sections: SectionTableEntry[];
	    constructor(sections: SectionTableEntry[]);
	    static readAsync(file: IReadableFile, buffer: Buffer, filePositionOfSectionTable: number, numberOfSections: number): Promise<SectionTable>;
	    getSection(name: string): SectionTableEntry;
	}
	export default SectionTable;

}
declare module 'nuget-task-common/pe-parser/PEImageFile' {
	import IReadableFile from 'nuget-task-common/pe-parser/IReadableFile';
	import { SectionTable, SectionTableEntry } from 'nuget-task-common/pe-parser/SectionTable';
	export interface CoffHeader {
	    machine: number;
	    numberOfSections: number;
	    timeDateStamp: number;
	    pointerToSymbolTable: number;
	    numberOfSymbols: number;
	    sizeOfOptionalHeader: number;
	    characteristics: number;
	}
	export class PEImageFile {
	    coffHeader: CoffHeader;
	    sectionTable: SectionTable;
	    constructor(coffHeader: CoffHeader, sectionTable: SectionTable);
	    static readAsync(file: IReadableFile): Promise<PEImageFile>;
	    getSection(name: string): SectionTableEntry;
	}
	export default PEImageFile;

}
declare module 'nuget-task-common/pe-parser/ReadableFile' {
	import IReadableFile from 'nuget-task-common/pe-parser/IReadableFile';
	export class ReadableFile implements IReadableFile {
	    path: string;
	    fd: number;
	    constructor(path: string, fd: number);
	    static openAsync(path: string): Promise<ReadableFile>;
	    readAsync(buffer: Buffer, offset: number, length: number, position: number): Promise<number>;
	    closeAsync(): Promise<void>;
	}
	export default ReadableFile;

}
declare module 'nuget-task-common/pe-parser/ResourceSection' {
	import IReadableFile from 'nuget-task-common/pe-parser/IReadableFile';
	import { SectionTableEntry } from 'nuget-task-common/pe-parser/SectionTable';
	export interface ResourceData {
	    dataRva: number;
	    size: number;
	    codepage: number;
	}
	export interface ResourceDirectoryEntry {
	    id: number | string;
	    data: ResourceData | ResourceDirectory;
	}
	export class ResourceDirectory {
	    entries: ResourceDirectoryEntry[];
	    getDataEntry(id: string | number): ResourceData;
	    getSubdirectory(id: string | number): ResourceDirectory;
	}
	export class ResourceSection {
	    root: ResourceDirectory;
	    private file;
	    private sectionTableEntry;
	    constructor(root: ResourceDirectory, file: IReadableFile, sectionTableEntry: SectionTableEntry);
	    static load(file: IReadableFile, resourceSectionTableEntry: SectionTableEntry): Promise<ResourceSection>;
	    getResource(...path: (number | string)[]): ResourceData;
	    getResourceBufferAsync(...path: (number | string)[]): Promise<Buffer>;
	}
	export default ResourceSection;

}
declare module 'nuget-task-common/pe-parser/VersionResource' {
	import VersionInfoVersion from 'nuget-task-common/pe-parser/VersionInfoVersion';
	export interface RawVsFixedFileInfo {
	    signature: number;
	    structVersion: number;
	    fileVersionMS: number;
	    fileVersionLS: number;
	    productVersionMS: number;
	    productVersionLS: number;
	    fileFlagsMask: number;
	    fileFlags: number;
	    fileOS: number;
	    fileType: number;
	    fileSubtype: number;
	    fileDateMS: number;
	    fileDateLS: number;
	}
	export interface RawVsVersionInfoElement {
	    header: RawVsVersionInfoElementHeader;
	    rawChildren: RawVsVersionInfoElement[];
	}
	export interface RawVsVersionInfoElementHeader {
	    length: number;
	    valueLength: number;
	    type: number;
	    key: string;
	    /** Offset from the beginning of the version resource to the beginning of this header */
	    offset: number;
	    /** Offset from the beginning of the version resource to the Value field of this element */
	    valueOffset: number;
	    /** Offset from the beginning of the version resource to the Children field of this element */
	    childrenOffset: number;
	}
	export interface VersionStrings {
	    [key: string]: string;
	    Comments?: string;
	    CompanyName?: string;
	    FileDescription?: string;
	    FileVersion?: string;
	    InternalName?: string;
	    LegalCopyright?: string;
	    LegalTrademarks?: string;
	    OriginalFilename?: string;
	    PrivateBuild?: string;
	    ProductName?: string;
	    ProductVersion?: string;
	    SpecialBuild?: string;
	}
	export interface VersionInfo {
	    fileVersion?: VersionInfoVersion;
	    productVersion?: VersionInfoVersion;
	    strings: VersionStrings;
	}
	export class VersionResource {
	    versionInfo: VersionInfo;
	    rawVersionInfoTree: RawVsVersionInfoElement;
	    constructor(buffer: Buffer);
	}
	export default VersionResource;

}
declare module 'nuget-task-common/pe-parser/index' {
	import IReadableFile from 'nuget-task-common/pe-parser/IReadableFile';
	import { VersionInfo } from 'nuget-task-common/pe-parser/VersionResource';
	export function getFileVersionInfoAsync(file: string | IReadableFile): Promise<VersionInfo>;

}
declare module 'nuget-task-common/NuGetToolRunner' {
	/// <reference path="../../../definitions/node.d.ts" />
	/// <reference path="../../../definitions/vsts-task-lib.d.ts" />
	import { ToolRunner, IExecOptions, IExecResult } from 'vsts-task-lib/toolrunner';
	import * as auth from 'nuget-task-common/Authentication';
	import { NuGetQuirks } from 'nuget-task-common/NuGetQuirks';
	export interface NuGetEnvironmentSettings {
	    authInfo: auth.NuGetAuthInfo;
	    credProviderFolder: string;
	    extensionsDisabled: boolean;
	}
	export class NuGetToolRunner extends ToolRunner {
	    private _settings;
	    constructor(nuGetExePath: string, settings: NuGetEnvironmentSettings);
	    execSync(options?: IExecOptions): IExecResult;
	    exec(options?: IExecOptions): Q.Promise<number>;
	}
	export function createNuGetToolRunner(nuGetExePath: string, settings: NuGetEnvironmentSettings): NuGetToolRunner;
	export function locateNuGetExe(userNuGetExePath: string): string;
	export function getNuGetQuirksAsync(nuGetExePath: string): Promise<NuGetQuirks>;
	export function isCredentialProviderEnabled(quirks: NuGetQuirks): boolean;
	export function isCredentialConfigEnabled(quirks: NuGetQuirks): boolean;
	export function locateCredentialProvider(): string;

}
declare module 'nuget-task-common/INuGetCommandOptions' {
	import { NuGetEnvironmentSettings } from 'nuget-task-common/NuGetToolRunner';
	export interface INuGetCommandOptions {
	    /** settings used to initialize the environment NuGet.exe is invoked in */
	    environment: NuGetEnvironmentSettings;
	    /** full path to NuGet.exe */
	    nuGetPath: string;
	    /** path to the NuGet config file. Passed as the -ConfigFile argument. */
	    configFile: string;
	}
	export default INuGetCommandOptions;

}
declare module 'nuget-task-common/LocationApi' {
	import Q = require('q');
	import vstsClientBases = require('vso-node-api/ClientApiBases');
	import VsoBaseInterfaces = require('vso-node-api/interfaces/common/VsoBaseInterfaces');
	export interface Property {
	    $type: string;
	    $value: string;
	}
	export interface Identity {
	    id: string;
	    descriptor: string;
	    providerDisplayName?: string;
	    customDisplayName?: string;
	    properties: {
	        [key: string]: Property;
	    };
	}
	export interface LocationMapping {
	    accessMappingMoniker: string;
	    location: string;
	}
	export interface ServiceDefinition {
	    serviceOwner: string;
	    serviceType: string;
	    locationMappings?: LocationMapping[];
	    identifier: string;
	    displayName: string;
	    relativeToSetting?: string;
	    toolId: string;
	    properties: {
	        [key: string]: Property;
	    };
	}
	export interface AccessMapping {
	    displayName: string;
	    moniker: string;
	    accessPoint: string;
	    serviceOwner: string;
	    virtualDirectory: string;
	}
	export interface LocationServiceData {
	    serviceOwner: string;
	    accessMappings: AccessMapping[];
	    defaultAccessMappingMoniker: string;
	    serviceDefinitions: ServiceDefinition[];
	}
	export interface ConnectionData {
	    authenticatedUser: Identity;
	    authorizedUser: Identity;
	    instanceId: string;
	    locationServiceData: LocationServiceData;
	}
	export class LocationApi extends vstsClientBases.ClientApiBase {
	    constructor(baseUrl: string, handlers: VsoBaseInterfaces.IRequestHandler[]);
	    getConnectionData(onResult: (err: any, statusCode: number, connectionData: ConnectionData) => void): void;
	}
	export class QLocationApi extends vstsClientBases.QClientApiBase {
	    api: LocationApi;
	    constructor(baseUrl: string, handlers: VsoBaseInterfaces.IRequestHandler[]);
	    getConnectionData(): Q.Promise<ConnectionData>;
	}

}
declare module 'nuget-task-common/LocationHelpers' {
	import Q = require('q');
	import * as locationApi from 'nuget-task-common/LocationApi';
	export function getIdentityDisplayName(identity: locationApi.Identity): string;
	export function getIdentityAccount(identity: locationApi.Identity): string;
	export function getAllAccessMappingUris(connectionData: locationApi.ConnectionData): string[];
	export class GetConnectionDataForAreaError extends Error {
	    code: string;
	    constructor(message: string, code: string);
	}
	export function getConnectionDataForArea(serviceUri: string, areaName: string, areaId: string, accessToken: string): Q.Promise<locationApi.ConnectionData>;
	export function getNuGetConnectionData(serviceUri: string, accessToken: string): Q.Promise<locationApi.ConnectionData>;
	/**
	 * Make assumptions about VSTS domain names to generate URI prefixes for feeds in the current collection.
	 * Returns a promise so as to provide a drop-in replacement for location-service-based lookup.
	 */
	export function assumeNuGetUriPrefixes(collectionUri: string): Q.Promise<string[]>;

}
declare module 'nuget-task-common/NuGetConfigHelper' {
	import Q = require('q');
	import * as auth from 'nuget-task-common/Authentication';
	import * as ngToolRunner from 'nuget-task-common/NuGetToolRunner';
	export interface IPackageSource {
	    feedName: string;
	    feedUri: string;
	}
	export class NuGetConfigHelper {
	    private _nugetPath;
	    private _nugetConfigPath;
	    private _authInfo;
	    private _environmentSettings;
	    private tempNugetConfigBaseDir;
	    private tempNugetConfigDir;
	    private tempNugetConfigFileName;
	    tempNugetConfigPath: string;
	    constructor(nugetPath: string, nugetConfigPath: string, authInfo: auth.NuGetAuthInfo, environmentSettings: ngToolRunner.NuGetEnvironmentSettings);
	    ensureTempConfigCreated(): void;
	    setSources(packageSources: IPackageSource[]): void;
	    getSourcesFromConfig(): Q.Promise<IPackageSource[]>;
	    private removeSourcesInNugetConfig(packageSources);
	    private addSourcesInNugetConfig(packageSources);
	    private shouldGetCredentialsForFeed(source);
	}

<<<<<<< HEAD
}
declare module 'nuget-task-common/Utility' {
	/// <reference path="../../../definitions/Q.d.ts" />
	export function resolveFilterSpec(filterSpec: string, basePath?: string, allowEmptyMatch?: boolean): string[];
	export function resolveWildcardPath(pattern: string, allowEmptyWildcardMatch?: boolean): string[];
	export function stripLeadingAndTrailingQuotes(path: string): string;
	export function getBundledNuGetLocation(version: string): string;
=======
>>>>>>> 9142765d
}<|MERGE_RESOLUTION|>--- conflicted
+++ resolved
@@ -368,14 +368,12 @@
 	    private shouldGetCredentialsForFeed(source);
 	}
 
-<<<<<<< HEAD
-}
+}
+
 declare module 'nuget-task-common/Utility' {
 	/// <reference path="../../../definitions/Q.d.ts" />
 	export function resolveFilterSpec(filterSpec: string, basePath?: string, allowEmptyMatch?: boolean): string[];
 	export function resolveWildcardPath(pattern: string, allowEmptyWildcardMatch?: boolean): string[];
 	export function stripLeadingAndTrailingQuotes(path: string): string;
 	export function getBundledNuGetLocation(version: string): string;
-=======
->>>>>>> 9142765d
 }